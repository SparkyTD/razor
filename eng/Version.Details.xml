--- conflicted
+++ resolved
@@ -1,43 +1,6 @@
 <?xml version="1.0" encoding="utf-8"?>
 <Dependencies>
   <ProductDependencies>
-<<<<<<< HEAD
-    <Dependency Name="Microsoft.Extensions.CommandLineUtils.Sources" Version="3.0.0-preview9.19412.2">
-      <Uri>https://github.com/aspnet/Extensions</Uri>
-      <Sha>d3376113aef163ec9750f0841efc221f9f8ef8e2</Sha>
-    </Dependency>
-    <Dependency Name="Microsoft.Extensions.HashCodeCombiner.Sources" Version="3.0.0-preview9.19412.2">
-      <Uri>https://github.com/aspnet/Extensions</Uri>
-      <Sha>d3376113aef163ec9750f0841efc221f9f8ef8e2</Sha>
-    </Dependency>
-    <Dependency Name="Microsoft.Extensions.NonCapturingTimer.Sources" Version="3.0.0-preview9.19412.2">
-      <Uri>https://github.com/aspnet/Extensions</Uri>
-      <Sha>d3376113aef163ec9750f0841efc221f9f8ef8e2</Sha>
-    </Dependency>
-    <Dependency Name="Microsoft.Extensions.Logging" Version="3.0.0-preview9.19412.2">
-      <Uri>https://github.com/aspnet/Extensions</Uri>
-      <Sha>d3376113aef163ec9750f0841efc221f9f8ef8e2</Sha>
-    </Dependency>
-    <Dependency Name="System.Diagnostics.DiagnosticSource" Version="4.6.0-preview9.19409.17" CoherentParentDependency="Microsoft.NETCore.App.Runtime.win-x64">
-      <Uri>https://github.com/dotnet/corefx</Uri>
-      <Sha>b82d2bc44424c8a99a1f0fc13202bdfd43e6f9f5</Sha>
-    </Dependency>
-    <Dependency Name="System.Reflection.Metadata" Version="1.7.0-preview9.19409.17" CoherentParentDependency="Microsoft.NETCore.App.Runtime.win-x64">
-      <Uri>https://github.com/dotnet/corefx</Uri>
-      <Sha>b82d2bc44424c8a99a1f0fc13202bdfd43e6f9f5</Sha>
-    </Dependency>
-    <Dependency Name="System.Text.Encodings.Web" Version="4.6.0-preview9.19409.17" CoherentParentDependency="Microsoft.NETCore.App.Runtime.win-x64">
-      <Uri>https://github.com/dotnet/corefx</Uri>
-      <Sha>b82d2bc44424c8a99a1f0fc13202bdfd43e6f9f5</Sha>
-    </Dependency>
-    <Dependency Name="Microsoft.Extensions.DependencyModel" Version="3.0.0-preview9-19411-11" CoherentParentDependency="Microsoft.Extensions.Logging">
-      <Uri>https://github.com/dotnet/core-setup</Uri>
-      <Sha>91004b0eb6f484c56f50d0f428988268e3ef455d</Sha>
-    </Dependency>
-    <Dependency Name="Microsoft.NETCore.App.Ref" Version="3.0.0-preview9-19411-11" CoherentParentDependency="Microsoft.Extensions.Logging">
-      <Uri>https://github.com/dotnet/core-setup</Uri>
-      <Sha>91004b0eb6f484c56f50d0f428988268e3ef455d</Sha>
-=======
     <Dependency Name="Microsoft.Extensions.CommandLineUtils.Sources" Version="5.0.0-alpha1.19409.2">
       <Uri>https://github.com/aspnet/Extensions</Uri>
       <Sha>cc9a033c6a8a4470984a4cc8395e42b887c07c2e</Sha>
@@ -73,38 +36,18 @@
     <Dependency Name="Microsoft.NETCore.App.Ref" Version="5.0.0-alpha1.19404.5" CoherentParentDependency="Microsoft.Extensions.Logging">
       <Uri>https://github.com/dotnet/core-setup</Uri>
       <Sha>62a9f1bdf39ba0b719875d33e248408d3802e925</Sha>
->>>>>>> 718f859e
     </Dependency>
     <!--
       Win-x64 is used here because we have picked an arbitrary runtime identifier to flow the version of the latest NETCore.App runtime.
       All Runtime.$rid packages should have the same version.
     -->
-<<<<<<< HEAD
-    <Dependency Name="Microsoft.NETCore.App.Runtime.win-x64" Version="3.0.0-preview9-19411-11" CoherentParentDependency="Microsoft.Extensions.Logging">
-      <Uri>https://github.com/dotnet/core-setup</Uri>
-      <Sha>91004b0eb6f484c56f50d0f428988268e3ef455d</Sha>
-=======
     <Dependency Name="Microsoft.NETCore.App.Runtime.win-x64" Version="5.0.0-alpha1.19404.5" CoherentParentDependency="Microsoft.Extensions.Logging">
       <Uri>https://github.com/dotnet/core-setup</Uri>
       <Sha>62a9f1bdf39ba0b719875d33e248408d3802e925</Sha>
->>>>>>> 718f859e
     </Dependency>
   </ProductDependencies>
   <ToolsetDependencies>
     <!-- Listed as a dependency to workaround https://github.com/dotnet/cli/issues/10528 -->
-<<<<<<< HEAD
-    <Dependency Name="Microsoft.NETCore.Platforms" Version="3.0.0-preview9.19409.17" CoherentParentDependency="Microsoft.NETCore.App.Runtime.win-x64">
-      <Uri>https://github.com/dotnet/corefx</Uri>
-      <Sha>b82d2bc44424c8a99a1f0fc13202bdfd43e6f9f5</Sha>
-    </Dependency>
-    <Dependency Name="Microsoft.AspNetCore.BenchmarkRunner.Sources" Version="3.0.0-preview9.19412.2">
-      <Uri>https://github.com/aspnet/Extensions</Uri>
-      <Sha>d3376113aef163ec9750f0841efc221f9f8ef8e2</Sha>
-    </Dependency>
-    <Dependency Name="Microsoft.AspNetCore.Testing" Version="3.0.0-preview9.19412.2">
-      <Uri>https://github.com/aspnet/Extensions</Uri>
-      <Sha>d3376113aef163ec9750f0841efc221f9f8ef8e2</Sha>
-=======
     <Dependency Name="Microsoft.NETCore.Platforms" Version="5.0.0-alpha1.19381.2" CoherentParentDependency="Microsoft.NETCore.App.Runtime.win-x64">
       <Uri>https://github.com/dotnet/corefx</Uri>
       <Sha>a6c1d1ac235aba5bf17dd06228a62509192cda6a</Sha>
@@ -116,21 +59,14 @@
     <Dependency Name="Microsoft.AspNetCore.Testing" Version="5.0.0-alpha1.19409.2">
       <Uri>https://github.com/aspnet/Extensions</Uri>
       <Sha>cc9a033c6a8a4470984a4cc8395e42b887c07c2e</Sha>
->>>>>>> 718f859e
     </Dependency>
     <Dependency Name="Microsoft.DotNet.Arcade.Sdk" Version="1.0.0-beta.19411.1">
       <Uri>https://github.com/dotnet/arcade</Uri>
       <Sha>a11024c8c22cc762011addafc30c653c938048f4</Sha>
     </Dependency>
-<<<<<<< HEAD
-    <Dependency Name="Microsoft.Net.Compilers.Toolset" Version="3.3.0-beta3-19409-05" CoherentParentDependency="Microsoft.Extensions.Logging">
-      <Uri>https://github.com/dotnet/roslyn</Uri>
-      <Sha>ed92d532473db83c1db47b313ee1c1bd7520aa08</Sha>
-=======
     <Dependency Name="Microsoft.Net.Compilers.Toolset" Version="3.3.0-beta3-19407-05" CoherentParentDependency="Microsoft.Extensions.Logging">
       <Uri>https://github.com/dotnet/roslyn</Uri>
       <Sha>a4f6432caf9b65787d565de33c47aed115bcd90f</Sha>
->>>>>>> 718f859e
     </Dependency>
   </ToolsetDependencies>
 </Dependencies>