<?xml version="1.0" encoding="utf-8"?>
<Dependencies>
  <ProductDependencies>
    <Dependency Name="Microsoft.CodeAnalysis.Razor" Version="6.0.0-preview.3.21125.2">
      <Uri>https://github.com/dotnet/aspnetcore</Uri>
      <Sha>8e65e6034dc0f4cc47c0cfbc5a88a135afb2508e</Sha>
    </Dependency>
    <Dependency Name="Microsoft.AspNetCore.Razor.Internal.Transport" Version="6.0.0-preview.3.21125.2">
      <Uri>https://github.com/dotnet/aspnetcore</Uri>
      <Sha>8e65e6034dc0f4cc47c0cfbc5a88a135afb2508e</Sha>
    </Dependency>
    <Dependency Name="Microsoft.AspNetCore.Razor.Language" Version="6.0.0-preview.3.21125.2">
      <Uri>https://github.com/dotnet/aspnetcore</Uri>
      <Sha>8e65e6034dc0f4cc47c0cfbc5a88a135afb2508e</Sha>
    </Dependency>
    <Dependency Name="Microsoft.AspNetCore.Testing" Version="6.0.0-preview.3.21125.2">
      <Uri>https://github.com/dotnet/aspnetcore</Uri>
      <Sha>8e65e6034dc0f4cc47c0cfbc5a88a135afb2508e</Sha>
    </Dependency>
    <Dependency Name="Microsoft.AspNetCore.Mvc.Razor.Extensions" Version="6.0.0-preview.3.21125.2">
      <Uri>https://github.com/dotnet/aspnetcore</Uri>
      <Sha>8e65e6034dc0f4cc47c0cfbc5a88a135afb2508e</Sha>
    </Dependency>
    <Dependency Name="Microsoft.AspNetCore.Mvc.Razor.Extensions.Version1_X" Version="6.0.0-preview.3.21125.2">
      <Uri>https://github.com/dotnet/aspnetcore</Uri>
      <Sha>8e65e6034dc0f4cc47c0cfbc5a88a135afb2508e</Sha>
    </Dependency>
    <Dependency Name="Microsoft.AspNetCore.Mvc.Razor.Extensions.Version2_X" Version="6.0.0-preview.3.21125.2">
      <Uri>https://github.com/dotnet/aspnetcore</Uri>
      <Sha>8e65e6034dc0f4cc47c0cfbc5a88a135afb2508e</Sha>
    </Dependency>
    <Dependency Name="Microsoft.Extensions.Configuration.Json" Version="6.0.0-preview.3.21123.15" CoherentParentDependency="Microsoft.CodeAnalysis.Razor">
      <Uri>https://github.com/dotnet/runtime</Uri>
      <Sha>87a7159be8ca598838ae014bcd11bff5c7d779c5</Sha>
    </Dependency>
    <Dependency Name="Microsoft.Extensions.Logging" Version="6.0.0-preview.3.21123.15" CoherentParentDependency="Microsoft.CodeAnalysis.Razor">
      <Uri>https://github.com/dotnet/runtime</Uri>
      <Sha>87a7159be8ca598838ae014bcd11bff5c7d779c5</Sha>
    </Dependency>
    <Dependency Name="Microsoft.NET.Sdk.Razor" Version="6.0.0-alpha.1.21072.5">
      <Uri>https://github.com/dotnet/aspnetcore</Uri>
      <Sha>20b6779cf3af2fed6a8fe64a0865cfab50b776bb</Sha>
    </Dependency>
    <Dependency Name="System.Diagnostics.DiagnosticSource" Version="6.0.0-preview.3.21123.15" CoherentParentDependency="Microsoft.CodeAnalysis.Razor">
      <Uri>https://github.com/dotnet/runtime</Uri>
      <Sha>87a7159be8ca598838ae014bcd11bff5c7d779c5</Sha>
    </Dependency>
    <Dependency Name="System.Resources.Extensions" Version="6.0.0-preview.3.21123.15" CoherentParentDependency="Microsoft.CodeAnalysis.Razor">
      <Uri>https://github.com/dotnet/runtime</Uri>
      <Sha>87a7159be8ca598838ae014bcd11bff5c7d779c5</Sha>
    </Dependency>
    <Dependency Name="System.Text.Encodings.Web" Version="6.0.0-preview.3.21123.15" CoherentParentDependency="Microsoft.CodeAnalysis.Razor">
      <Uri>https://github.com/dotnet/runtime</Uri>
      <Sha>87a7159be8ca598838ae014bcd11bff5c7d779c5</Sha>
    </Dependency>
    <Dependency Name="Microsoft.Extensions.DependencyModel" Version="6.0.0-preview.3.21123.15" CoherentParentDependency="Microsoft.CodeAnalysis.Razor">
      <Uri>https://github.com/dotnet/runtime</Uri>
      <Sha>87a7159be8ca598838ae014bcd11bff5c7d779c5</Sha>
    </Dependency>
    <Dependency Name="Microsoft.NETCore.App.Ref" Version="6.0.0-preview.3.21123.15" CoherentParentDependency="Microsoft.CodeAnalysis.Razor">
      <Uri>https://github.com/dotnet/runtime</Uri>
      <Sha>87a7159be8ca598838ae014bcd11bff5c7d779c5</Sha>
    </Dependency>
    <Dependency Name="Microsoft.NETCore.BrowserDebugHost.Transport" Version="6.0.0-preview.3.21123.15" CoherentParentDependency="Microsoft.CodeAnalysis.Razor">
      <Uri>https://github.com/dotnet/runtime</Uri>
      <Sha>87a7159be8ca598838ae014bcd11bff5c7d779c5</Sha>
    </Dependency>
    <!--
      Win-x64 is used here because we have picked an arbitrary runtime identifier to flow the version of the latest NETCore.App runtime.
      All Runtime.$rid packages should have the same version.
    -->
    <Dependency Name="Microsoft.NETCore.App.Runtime.win-x64" Version="6.0.0-preview.3.21123.15" CoherentParentDependency="Microsoft.CodeAnalysis.Razor">
      <Uri>https://github.com/dotnet/runtime</Uri>
      <Sha>87a7159be8ca598838ae014bcd11bff5c7d779c5</Sha>
    </Dependency>
  </ProductDependencies>
  <ToolsetDependencies>
<<<<<<< HEAD
    <Dependency Name="Microsoft.DotNet.Arcade.Sdk" Version="1.0.0-beta.21110.10">
      <Uri>https://github.com/dotnet/arcade</Uri>
      <Sha>251249a04a9686ca2660e2acaa3094446a48f10d</Sha>
=======
    <!-- Listed as a dependency to workaround https://github.com/dotnet/cli/issues/10528 -->
    <Dependency Name="Microsoft.NETCore.Platforms" Version="6.0.0-preview.3.21123.15" CoherentParentDependency="Microsoft.CodeAnalysis.Razor">
      <Uri>https://github.com/dotnet/runtime</Uri>
      <Sha>87a7159be8ca598838ae014bcd11bff5c7d779c5</Sha>
>>>>>>> a19deb16
    </Dependency>
    <Dependency Name="Microsoft.DotNet.Arcade.Sdk" Version="6.0.0-beta.21105.12">
      <Uri>https://github.com/dotnet/arcade</Uri>
      <Sha>938b3e8b4edcd96ca0f0cbbae63c87b3f51f7afe</Sha>
    </Dependency>
  </ToolsetDependencies>
</Dependencies><|MERGE_RESOLUTION|>--- conflicted
+++ resolved
@@ -75,16 +75,10 @@
     </Dependency>
   </ProductDependencies>
   <ToolsetDependencies>
-<<<<<<< HEAD
-    <Dependency Name="Microsoft.DotNet.Arcade.Sdk" Version="1.0.0-beta.21110.10">
-      <Uri>https://github.com/dotnet/arcade</Uri>
-      <Sha>251249a04a9686ca2660e2acaa3094446a48f10d</Sha>
-=======
     <!-- Listed as a dependency to workaround https://github.com/dotnet/cli/issues/10528 -->
     <Dependency Name="Microsoft.NETCore.Platforms" Version="6.0.0-preview.3.21123.15" CoherentParentDependency="Microsoft.CodeAnalysis.Razor">
       <Uri>https://github.com/dotnet/runtime</Uri>
       <Sha>87a7159be8ca598838ae014bcd11bff5c7d779c5</Sha>
->>>>>>> a19deb16
     </Dependency>
     <Dependency Name="Microsoft.DotNet.Arcade.Sdk" Version="6.0.0-beta.21105.12">
       <Uri>https://github.com/dotnet/arcade</Uri>
