<?xml version="1.0" encoding="utf-8"?>
<Dependencies>
  <ProductDependencies>
<<<<<<< HEAD
    <Dependency Name="Microsoft.Extensions.CommandLineUtils.Sources" Version="3.1.1-servicing.19604.6">
      <Uri>https://github.com/aspnet/Extensions</Uri>
      <Sha>d40e21ccc14908a054b2181b1d6aeb22c49c630d</Sha>
    </Dependency>
    <Dependency Name="Microsoft.Extensions.HashCodeCombiner.Sources" Version="3.1.1-servicing.19604.6">
      <Uri>https://github.com/aspnet/Extensions</Uri>
      <Sha>d40e21ccc14908a054b2181b1d6aeb22c49c630d</Sha>
    </Dependency>
    <Dependency Name="Microsoft.Extensions.NonCapturingTimer.Sources" Version="3.1.1-servicing.19604.6">
      <Uri>https://github.com/aspnet/Extensions</Uri>
      <Sha>d40e21ccc14908a054b2181b1d6aeb22c49c630d</Sha>
    </Dependency>
    <Dependency Name="Microsoft.Extensions.Logging" Version="3.1.1-servicing.19604.6">
      <Uri>https://github.com/aspnet/Extensions</Uri>
      <Sha>d40e21ccc14908a054b2181b1d6aeb22c49c630d</Sha>
=======
    <Dependency Name="Microsoft.Extensions.CommandLineUtils.Sources" Version="5.0.0-alpha1.19605.6">
      <Uri>https://github.com/aspnet/Extensions</Uri>
      <Sha>24da37b2331533e5626b99850c6c2b5256e0ecd9</Sha>
    </Dependency>
    <Dependency Name="Microsoft.Extensions.HashCodeCombiner.Sources" Version="5.0.0-alpha1.19605.6">
      <Uri>https://github.com/aspnet/Extensions</Uri>
      <Sha>24da37b2331533e5626b99850c6c2b5256e0ecd9</Sha>
    </Dependency>
    <Dependency Name="Microsoft.Extensions.NonCapturingTimer.Sources" Version="5.0.0-alpha1.19605.6">
      <Uri>https://github.com/aspnet/Extensions</Uri>
      <Sha>24da37b2331533e5626b99850c6c2b5256e0ecd9</Sha>
    </Dependency>
    <Dependency Name="Microsoft.Extensions.Logging" Version="5.0.0-alpha1.19605.6">
      <Uri>https://github.com/aspnet/Extensions</Uri>
      <Sha>24da37b2331533e5626b99850c6c2b5256e0ecd9</Sha>
>>>>>>> b6e0ab5b
    </Dependency>
    <Dependency Name="System.Diagnostics.DiagnosticSource" Version="5.0.0-alpha.1.19556.7" CoherentParentDependency="Microsoft.NETCore.App.Runtime.win-x64">
      <Uri>https://github.com/dotnet/corefx</Uri>
      <Sha>475778fa982064e26a8b3a5d7545112f6586ac61</Sha>
    </Dependency>
    <Dependency Name="System.Reflection.Metadata" Version="5.0.0-alpha.1.19556.7" CoherentParentDependency="Microsoft.NETCore.App.Runtime.win-x64">
      <Uri>https://github.com/dotnet/corefx</Uri>
      <Sha>475778fa982064e26a8b3a5d7545112f6586ac61</Sha>
    </Dependency>
    <Dependency Name="System.Text.Encodings.Web" Version="5.0.0-alpha.1.19556.7" CoherentParentDependency="Microsoft.NETCore.App.Runtime.win-x64">
      <Uri>https://github.com/dotnet/corefx</Uri>
      <Sha>475778fa982064e26a8b3a5d7545112f6586ac61</Sha>
    </Dependency>
    <Dependency Name="Microsoft.Extensions.DependencyModel" Version="5.0.0-alpha.1.19562.8" CoherentParentDependency="Microsoft.Extensions.Logging">
      <Uri>https://github.com/dotnet/core-setup</Uri>
      <Sha>6fab00563d09dca0d2b777a4f0dbda59d19c8546</Sha>
    </Dependency>
    <Dependency Name="Microsoft.NETCore.App.Ref" Version="5.0.0-alpha.1.19562.8" CoherentParentDependency="Microsoft.Extensions.Logging">
      <Uri>https://github.com/dotnet/core-setup</Uri>
      <Sha>6fab00563d09dca0d2b777a4f0dbda59d19c8546</Sha>
    </Dependency>
    <Dependency Name="Microsoft.NETCore.App.Internal" Version="3.1.1-servicing.19576.9" CoherentParentDependency="Microsoft.Extensions.Logging">
      <Uri>https://github.com/dotnet/core-setup</Uri>
      <Sha>f3f2dd583fffa254015fc21ff0e45784b333256d</Sha>
    </Dependency>
    <!--
      Win-x64 is used here because we have picked an arbitrary runtime identifier to flow the version of the latest NETCore.App runtime.
      All Runtime.$rid packages should have the same version.
    -->
    <Dependency Name="Microsoft.NETCore.App.Runtime.win-x64" Version="5.0.0-alpha.1.19562.8" CoherentParentDependency="Microsoft.Extensions.Logging">
      <Uri>https://github.com/dotnet/core-setup</Uri>
      <Sha>6fab00563d09dca0d2b777a4f0dbda59d19c8546</Sha>
    </Dependency>
  </ProductDependencies>
  <ToolsetDependencies>
    <!-- Listed as a dependency to workaround https://github.com/dotnet/cli/issues/10528 -->
    <Dependency Name="Microsoft.NETCore.Platforms" Version="5.0.0-alpha.1.19556.7" CoherentParentDependency="Microsoft.NETCore.App.Runtime.win-x64">
      <Uri>https://github.com/dotnet/corefx</Uri>
      <Sha>475778fa982064e26a8b3a5d7545112f6586ac61</Sha>
    </Dependency>
<<<<<<< HEAD
    <Dependency Name="Microsoft.AspNetCore.BenchmarkRunner.Sources" Version="3.1.1-servicing.19604.6">
      <Uri>https://github.com/aspnet/Extensions</Uri>
      <Sha>d40e21ccc14908a054b2181b1d6aeb22c49c630d</Sha>
    </Dependency>
    <Dependency Name="Microsoft.AspNetCore.Testing" Version="3.1.1-servicing.19604.6">
      <Uri>https://github.com/aspnet/Extensions</Uri>
      <Sha>d40e21ccc14908a054b2181b1d6aeb22c49c630d</Sha>
=======
    <Dependency Name="Microsoft.AspNetCore.BenchmarkRunner.Sources" Version="5.0.0-alpha1.19605.6">
      <Uri>https://github.com/aspnet/Extensions</Uri>
      <Sha>24da37b2331533e5626b99850c6c2b5256e0ecd9</Sha>
    </Dependency>
    <Dependency Name="Microsoft.AspNetCore.Testing" Version="5.0.0-alpha1.19605.6">
      <Uri>https://github.com/aspnet/Extensions</Uri>
      <Sha>24da37b2331533e5626b99850c6c2b5256e0ecd9</Sha>
>>>>>>> b6e0ab5b
    </Dependency>
    <Dependency Name="Microsoft.DotNet.Arcade.Sdk" Version="5.0.0-beta.19601.1">
      <Uri>https://github.com/dotnet/arcade</Uri>
      <Sha>c0b56ff3569e3c7475070486c40543ea4c6f6dc7</Sha>
    </Dependency>
    <Dependency Name="Microsoft.Net.Compilers.Toolset" Version="3.4.0-beta1-19456-03" CoherentParentDependency="Microsoft.Extensions.Logging">
      <Uri>https://github.com/dotnet/roslyn</Uri>
      <Sha>3c865821f2864393a0ff7fe22c92ded6d51a546c</Sha>
    </Dependency>
  </ToolsetDependencies>
</Dependencies><|MERGE_RESOLUTION|>--- conflicted
+++ resolved
@@ -1,23 +1,6 @@
 <?xml version="1.0" encoding="utf-8"?>
 <Dependencies>
   <ProductDependencies>
-<<<<<<< HEAD
-    <Dependency Name="Microsoft.Extensions.CommandLineUtils.Sources" Version="3.1.1-servicing.19604.6">
-      <Uri>https://github.com/aspnet/Extensions</Uri>
-      <Sha>d40e21ccc14908a054b2181b1d6aeb22c49c630d</Sha>
-    </Dependency>
-    <Dependency Name="Microsoft.Extensions.HashCodeCombiner.Sources" Version="3.1.1-servicing.19604.6">
-      <Uri>https://github.com/aspnet/Extensions</Uri>
-      <Sha>d40e21ccc14908a054b2181b1d6aeb22c49c630d</Sha>
-    </Dependency>
-    <Dependency Name="Microsoft.Extensions.NonCapturingTimer.Sources" Version="3.1.1-servicing.19604.6">
-      <Uri>https://github.com/aspnet/Extensions</Uri>
-      <Sha>d40e21ccc14908a054b2181b1d6aeb22c49c630d</Sha>
-    </Dependency>
-    <Dependency Name="Microsoft.Extensions.Logging" Version="3.1.1-servicing.19604.6">
-      <Uri>https://github.com/aspnet/Extensions</Uri>
-      <Sha>d40e21ccc14908a054b2181b1d6aeb22c49c630d</Sha>
-=======
     <Dependency Name="Microsoft.Extensions.CommandLineUtils.Sources" Version="5.0.0-alpha1.19605.6">
       <Uri>https://github.com/aspnet/Extensions</Uri>
       <Sha>24da37b2331533e5626b99850c6c2b5256e0ecd9</Sha>
@@ -33,7 +16,6 @@
     <Dependency Name="Microsoft.Extensions.Logging" Version="5.0.0-alpha1.19605.6">
       <Uri>https://github.com/aspnet/Extensions</Uri>
       <Sha>24da37b2331533e5626b99850c6c2b5256e0ecd9</Sha>
->>>>>>> b6e0ab5b
     </Dependency>
     <Dependency Name="System.Diagnostics.DiagnosticSource" Version="5.0.0-alpha.1.19556.7" CoherentParentDependency="Microsoft.NETCore.App.Runtime.win-x64">
       <Uri>https://github.com/dotnet/corefx</Uri>
@@ -74,15 +56,6 @@
       <Uri>https://github.com/dotnet/corefx</Uri>
       <Sha>475778fa982064e26a8b3a5d7545112f6586ac61</Sha>
     </Dependency>
-<<<<<<< HEAD
-    <Dependency Name="Microsoft.AspNetCore.BenchmarkRunner.Sources" Version="3.1.1-servicing.19604.6">
-      <Uri>https://github.com/aspnet/Extensions</Uri>
-      <Sha>d40e21ccc14908a054b2181b1d6aeb22c49c630d</Sha>
-    </Dependency>
-    <Dependency Name="Microsoft.AspNetCore.Testing" Version="3.1.1-servicing.19604.6">
-      <Uri>https://github.com/aspnet/Extensions</Uri>
-      <Sha>d40e21ccc14908a054b2181b1d6aeb22c49c630d</Sha>
-=======
     <Dependency Name="Microsoft.AspNetCore.BenchmarkRunner.Sources" Version="5.0.0-alpha1.19605.6">
       <Uri>https://github.com/aspnet/Extensions</Uri>
       <Sha>24da37b2331533e5626b99850c6c2b5256e0ecd9</Sha>
@@ -90,7 +63,6 @@
     <Dependency Name="Microsoft.AspNetCore.Testing" Version="5.0.0-alpha1.19605.6">
       <Uri>https://github.com/aspnet/Extensions</Uri>
       <Sha>24da37b2331533e5626b99850c6c2b5256e0ecd9</Sha>
->>>>>>> b6e0ab5b
     </Dependency>
     <Dependency Name="Microsoft.DotNet.Arcade.Sdk" Version="5.0.0-beta.19601.1">
       <Uri>https://github.com/dotnet/arcade</Uri>
