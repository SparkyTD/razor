--- conflicted
+++ resolved
@@ -1,23 +1,6 @@
 <?xml version="1.0" encoding="utf-8"?>
 <Dependencies>
   <ProductDependencies>
-<<<<<<< HEAD
-    <Dependency Name="Microsoft.Extensions.CommandLineUtils.Sources" Version="3.0.0-rc1.19427.5">
-      <Uri>https://github.com/aspnet/Extensions</Uri>
-      <Sha>ae9d51ffeb3b2f38f6a3a0b9eb3d72e1762319d9</Sha>
-    </Dependency>
-    <Dependency Name="Microsoft.Extensions.HashCodeCombiner.Sources" Version="3.0.0-rc1.19427.5">
-      <Uri>https://github.com/aspnet/Extensions</Uri>
-      <Sha>ae9d51ffeb3b2f38f6a3a0b9eb3d72e1762319d9</Sha>
-    </Dependency>
-    <Dependency Name="Microsoft.Extensions.NonCapturingTimer.Sources" Version="3.0.0-rc1.19427.5">
-      <Uri>https://github.com/aspnet/Extensions</Uri>
-      <Sha>ae9d51ffeb3b2f38f6a3a0b9eb3d72e1762319d9</Sha>
-    </Dependency>
-    <Dependency Name="Microsoft.Extensions.Logging" Version="3.0.0-rc1.19427.5">
-      <Uri>https://github.com/aspnet/Extensions</Uri>
-      <Sha>ae9d51ffeb3b2f38f6a3a0b9eb3d72e1762319d9</Sha>
-=======
     <Dependency Name="Microsoft.Extensions.CommandLineUtils.Sources" Version="5.0.0-alpha1.19427.4">
       <Uri>https://github.com/aspnet/Extensions</Uri>
       <Sha>d8590b1c03f6fcb1adfe667bd81b4407b39f71c7</Sha>
@@ -33,7 +16,6 @@
     <Dependency Name="Microsoft.Extensions.Logging" Version="5.0.0-alpha1.19427.4">
       <Uri>https://github.com/aspnet/Extensions</Uri>
       <Sha>d8590b1c03f6fcb1adfe667bd81b4407b39f71c7</Sha>
->>>>>>> 8bd9ff01
     </Dependency>
     <Dependency Name="System.Diagnostics.DiagnosticSource" Version="5.0.0-alpha1.19425.4" CoherentParentDependency="Microsoft.NETCore.App.Runtime.win-x64">
       <Uri>https://github.com/dotnet/corefx</Uri>
@@ -70,15 +52,6 @@
       <Uri>https://github.com/dotnet/corefx</Uri>
       <Sha>ba50ba15d0747d5be1e8bd38ea03a5ba892314bd</Sha>
     </Dependency>
-<<<<<<< HEAD
-    <Dependency Name="Microsoft.AspNetCore.BenchmarkRunner.Sources" Version="3.0.0-rc1.19427.5">
-      <Uri>https://github.com/aspnet/Extensions</Uri>
-      <Sha>ae9d51ffeb3b2f38f6a3a0b9eb3d72e1762319d9</Sha>
-    </Dependency>
-    <Dependency Name="Microsoft.AspNetCore.Testing" Version="3.0.0-rc1.19427.5">
-      <Uri>https://github.com/aspnet/Extensions</Uri>
-      <Sha>ae9d51ffeb3b2f38f6a3a0b9eb3d72e1762319d9</Sha>
-=======
     <Dependency Name="Microsoft.AspNetCore.BenchmarkRunner.Sources" Version="5.0.0-alpha1.19427.4">
       <Uri>https://github.com/aspnet/Extensions</Uri>
       <Sha>d8590b1c03f6fcb1adfe667bd81b4407b39f71c7</Sha>
@@ -86,7 +59,6 @@
     <Dependency Name="Microsoft.AspNetCore.Testing" Version="5.0.0-alpha1.19427.4">
       <Uri>https://github.com/aspnet/Extensions</Uri>
       <Sha>d8590b1c03f6fcb1adfe667bd81b4407b39f71c7</Sha>
->>>>>>> 8bd9ff01
     </Dependency>
     <Dependency Name="Microsoft.DotNet.Arcade.Sdk" Version="1.0.0-beta.19425.1">
       <Uri>https://github.com/dotnet/arcade</Uri>
