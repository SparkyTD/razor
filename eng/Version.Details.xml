<?xml version="1.0" encoding="utf-8"?>
<Dependencies>
  <ProductDependencies>
<<<<<<< HEAD
    <Dependency Name="Microsoft.Extensions.CommandLineUtils.Sources" Version="3.0.0-rc1.19430.1">
      <Uri>https://github.com/aspnet/Extensions</Uri>
      <Sha>12c63278e279db96782519e087ccc57cde42542c</Sha>
    </Dependency>
    <Dependency Name="Microsoft.Extensions.HashCodeCombiner.Sources" Version="3.0.0-rc1.19430.1">
      <Uri>https://github.com/aspnet/Extensions</Uri>
      <Sha>12c63278e279db96782519e087ccc57cde42542c</Sha>
    </Dependency>
    <Dependency Name="Microsoft.Extensions.NonCapturingTimer.Sources" Version="3.0.0-rc1.19430.1">
      <Uri>https://github.com/aspnet/Extensions</Uri>
      <Sha>12c63278e279db96782519e087ccc57cde42542c</Sha>
    </Dependency>
    <Dependency Name="Microsoft.Extensions.Logging" Version="3.0.0-rc1.19430.1">
      <Uri>https://github.com/aspnet/Extensions</Uri>
      <Sha>12c63278e279db96782519e087ccc57cde42542c</Sha>
=======
    <Dependency Name="Microsoft.Extensions.CommandLineUtils.Sources" Version="5.0.0-alpha1.19429.4">
      <Uri>https://github.com/aspnet/Extensions</Uri>
      <Sha>6df967b79a6dec5c14b308b8b3de1996fd6b8018</Sha>
    </Dependency>
    <Dependency Name="Microsoft.Extensions.HashCodeCombiner.Sources" Version="5.0.0-alpha1.19429.4">
      <Uri>https://github.com/aspnet/Extensions</Uri>
      <Sha>6df967b79a6dec5c14b308b8b3de1996fd6b8018</Sha>
    </Dependency>
    <Dependency Name="Microsoft.Extensions.NonCapturingTimer.Sources" Version="5.0.0-alpha1.19429.4">
      <Uri>https://github.com/aspnet/Extensions</Uri>
      <Sha>6df967b79a6dec5c14b308b8b3de1996fd6b8018</Sha>
    </Dependency>
    <Dependency Name="Microsoft.Extensions.Logging" Version="5.0.0-alpha1.19429.4">
      <Uri>https://github.com/aspnet/Extensions</Uri>
      <Sha>6df967b79a6dec5c14b308b8b3de1996fd6b8018</Sha>
>>>>>>> fd9ccf58
    </Dependency>
    <Dependency Name="System.Diagnostics.DiagnosticSource" Version="5.0.0-alpha1.19425.4" CoherentParentDependency="Microsoft.NETCore.App.Runtime.win-x64">
      <Uri>https://github.com/dotnet/corefx</Uri>
      <Sha>ba50ba15d0747d5be1e8bd38ea03a5ba892314bd</Sha>
    </Dependency>
    <Dependency Name="System.Reflection.Metadata" Version="1.9.0-alpha1.19425.4" CoherentParentDependency="Microsoft.NETCore.App.Runtime.win-x64">
      <Uri>https://github.com/dotnet/corefx</Uri>
      <Sha>ba50ba15d0747d5be1e8bd38ea03a5ba892314bd</Sha>
    </Dependency>
    <Dependency Name="System.Text.Encodings.Web" Version="5.0.0-alpha1.19425.4" CoherentParentDependency="Microsoft.NETCore.App.Runtime.win-x64">
      <Uri>https://github.com/dotnet/corefx</Uri>
      <Sha>ba50ba15d0747d5be1e8bd38ea03a5ba892314bd</Sha>
    </Dependency>
<<<<<<< HEAD
    <Dependency Name="Microsoft.Extensions.DependencyModel" Version="3.0.0-rc1-19429-07" CoherentParentDependency="Microsoft.Extensions.Logging">
      <Uri>https://github.com/dotnet/core-setup</Uri>
      <Sha>36fa439f918f8f0e979e78834b979deb33b9b97a</Sha>
    </Dependency>
    <Dependency Name="Microsoft.NETCore.App.Ref" Version="3.0.0-rc1-19429-07" CoherentParentDependency="Microsoft.Extensions.Logging">
      <Uri>https://github.com/dotnet/core-setup</Uri>
      <Sha>36fa439f918f8f0e979e78834b979deb33b9b97a</Sha>
=======
    <Dependency Name="Microsoft.Extensions.DependencyModel" Version="5.0.0-alpha1.19425.8" CoherentParentDependency="Microsoft.Extensions.Logging">
      <Uri>https://github.com/dotnet/core-setup</Uri>
      <Sha>70a3592bd46540bd596f95db4469c040018aa249</Sha>
    </Dependency>
    <Dependency Name="Microsoft.NETCore.App.Ref" Version="5.0.0-alpha1.19425.8" CoherentParentDependency="Microsoft.Extensions.Logging">
      <Uri>https://github.com/dotnet/core-setup</Uri>
      <Sha>70a3592bd46540bd596f95db4469c040018aa249</Sha>
>>>>>>> fd9ccf58
    </Dependency>
    <!--
      Win-x64 is used here because we have picked an arbitrary runtime identifier to flow the version of the latest NETCore.App runtime.
      All Runtime.$rid packages should have the same version.
    -->
<<<<<<< HEAD
    <Dependency Name="Microsoft.NETCore.App.Runtime.win-x64" Version="3.0.0-rc1-19429-07" CoherentParentDependency="Microsoft.Extensions.Logging">
      <Uri>https://github.com/dotnet/core-setup</Uri>
      <Sha>36fa439f918f8f0e979e78834b979deb33b9b97a</Sha>
=======
    <Dependency Name="Microsoft.NETCore.App.Runtime.win-x64" Version="5.0.0-alpha1.19425.8" CoherentParentDependency="Microsoft.Extensions.Logging">
      <Uri>https://github.com/dotnet/core-setup</Uri>
      <Sha>70a3592bd46540bd596f95db4469c040018aa249</Sha>
>>>>>>> fd9ccf58
    </Dependency>
  </ProductDependencies>
  <ToolsetDependencies>
    <!-- Listed as a dependency to workaround https://github.com/dotnet/cli/issues/10528 -->
    <Dependency Name="Microsoft.NETCore.Platforms" Version="5.0.0-alpha1.19425.4" CoherentParentDependency="Microsoft.NETCore.App.Runtime.win-x64">
      <Uri>https://github.com/dotnet/corefx</Uri>
      <Sha>ba50ba15d0747d5be1e8bd38ea03a5ba892314bd</Sha>
    </Dependency>
<<<<<<< HEAD
    <Dependency Name="Microsoft.AspNetCore.BenchmarkRunner.Sources" Version="3.0.0-rc1.19430.1">
      <Uri>https://github.com/aspnet/Extensions</Uri>
      <Sha>12c63278e279db96782519e087ccc57cde42542c</Sha>
    </Dependency>
    <Dependency Name="Microsoft.AspNetCore.Testing" Version="3.0.0-rc1.19430.1">
      <Uri>https://github.com/aspnet/Extensions</Uri>
      <Sha>12c63278e279db96782519e087ccc57cde42542c</Sha>
=======
    <Dependency Name="Microsoft.AspNetCore.BenchmarkRunner.Sources" Version="5.0.0-alpha1.19429.4">
      <Uri>https://github.com/aspnet/Extensions</Uri>
      <Sha>6df967b79a6dec5c14b308b8b3de1996fd6b8018</Sha>
    </Dependency>
    <Dependency Name="Microsoft.AspNetCore.Testing" Version="5.0.0-alpha1.19429.4">
      <Uri>https://github.com/aspnet/Extensions</Uri>
      <Sha>6df967b79a6dec5c14b308b8b3de1996fd6b8018</Sha>
>>>>>>> fd9ccf58
    </Dependency>
    <Dependency Name="Microsoft.DotNet.Arcade.Sdk" Version="1.0.0-beta.19425.1">
      <Uri>https://github.com/dotnet/arcade</Uri>
      <Sha>2de3acc671fc624191672a45564f9ef130af5cd4</Sha>
    </Dependency>
<<<<<<< HEAD
    <Dependency Name="Microsoft.Net.Compilers.Toolset" Version="3.3.1-beta3-19430-03" CoherentParentDependency="Microsoft.Extensions.Logging">
      <Uri>https://github.com/dotnet/roslyn</Uri>
      <Sha>fa8e2c9b566e4471a3509fc63d7baca0a2a6d30b</Sha>
=======
    <Dependency Name="Microsoft.Net.Compilers.Toolset" Version="3.4.0-beta1-19424-01" CoherentParentDependency="Microsoft.Extensions.Logging">
      <Uri>https://github.com/dotnet/roslyn</Uri>
      <Sha>a36dcccf259ceec904a36b381085d2d940d80ea0</Sha>
>>>>>>> fd9ccf58
    </Dependency>
  </ToolsetDependencies>
</Dependencies><|MERGE_RESOLUTION|>--- conflicted
+++ resolved
@@ -1,23 +1,6 @@
 <?xml version="1.0" encoding="utf-8"?>
 <Dependencies>
   <ProductDependencies>
-<<<<<<< HEAD
-    <Dependency Name="Microsoft.Extensions.CommandLineUtils.Sources" Version="3.0.0-rc1.19430.1">
-      <Uri>https://github.com/aspnet/Extensions</Uri>
-      <Sha>12c63278e279db96782519e087ccc57cde42542c</Sha>
-    </Dependency>
-    <Dependency Name="Microsoft.Extensions.HashCodeCombiner.Sources" Version="3.0.0-rc1.19430.1">
-      <Uri>https://github.com/aspnet/Extensions</Uri>
-      <Sha>12c63278e279db96782519e087ccc57cde42542c</Sha>
-    </Dependency>
-    <Dependency Name="Microsoft.Extensions.NonCapturingTimer.Sources" Version="3.0.0-rc1.19430.1">
-      <Uri>https://github.com/aspnet/Extensions</Uri>
-      <Sha>12c63278e279db96782519e087ccc57cde42542c</Sha>
-    </Dependency>
-    <Dependency Name="Microsoft.Extensions.Logging" Version="3.0.0-rc1.19430.1">
-      <Uri>https://github.com/aspnet/Extensions</Uri>
-      <Sha>12c63278e279db96782519e087ccc57cde42542c</Sha>
-=======
     <Dependency Name="Microsoft.Extensions.CommandLineUtils.Sources" Version="5.0.0-alpha1.19429.4">
       <Uri>https://github.com/aspnet/Extensions</Uri>
       <Sha>6df967b79a6dec5c14b308b8b3de1996fd6b8018</Sha>
@@ -33,7 +16,6 @@
     <Dependency Name="Microsoft.Extensions.Logging" Version="5.0.0-alpha1.19429.4">
       <Uri>https://github.com/aspnet/Extensions</Uri>
       <Sha>6df967b79a6dec5c14b308b8b3de1996fd6b8018</Sha>
->>>>>>> fd9ccf58
     </Dependency>
     <Dependency Name="System.Diagnostics.DiagnosticSource" Version="5.0.0-alpha1.19425.4" CoherentParentDependency="Microsoft.NETCore.App.Runtime.win-x64">
       <Uri>https://github.com/dotnet/corefx</Uri>
@@ -47,15 +29,6 @@
       <Uri>https://github.com/dotnet/corefx</Uri>
       <Sha>ba50ba15d0747d5be1e8bd38ea03a5ba892314bd</Sha>
     </Dependency>
-<<<<<<< HEAD
-    <Dependency Name="Microsoft.Extensions.DependencyModel" Version="3.0.0-rc1-19429-07" CoherentParentDependency="Microsoft.Extensions.Logging">
-      <Uri>https://github.com/dotnet/core-setup</Uri>
-      <Sha>36fa439f918f8f0e979e78834b979deb33b9b97a</Sha>
-    </Dependency>
-    <Dependency Name="Microsoft.NETCore.App.Ref" Version="3.0.0-rc1-19429-07" CoherentParentDependency="Microsoft.Extensions.Logging">
-      <Uri>https://github.com/dotnet/core-setup</Uri>
-      <Sha>36fa439f918f8f0e979e78834b979deb33b9b97a</Sha>
-=======
     <Dependency Name="Microsoft.Extensions.DependencyModel" Version="5.0.0-alpha1.19425.8" CoherentParentDependency="Microsoft.Extensions.Logging">
       <Uri>https://github.com/dotnet/core-setup</Uri>
       <Sha>70a3592bd46540bd596f95db4469c040018aa249</Sha>
@@ -63,21 +36,14 @@
     <Dependency Name="Microsoft.NETCore.App.Ref" Version="5.0.0-alpha1.19425.8" CoherentParentDependency="Microsoft.Extensions.Logging">
       <Uri>https://github.com/dotnet/core-setup</Uri>
       <Sha>70a3592bd46540bd596f95db4469c040018aa249</Sha>
->>>>>>> fd9ccf58
     </Dependency>
     <!--
       Win-x64 is used here because we have picked an arbitrary runtime identifier to flow the version of the latest NETCore.App runtime.
       All Runtime.$rid packages should have the same version.
     -->
-<<<<<<< HEAD
-    <Dependency Name="Microsoft.NETCore.App.Runtime.win-x64" Version="3.0.0-rc1-19429-07" CoherentParentDependency="Microsoft.Extensions.Logging">
-      <Uri>https://github.com/dotnet/core-setup</Uri>
-      <Sha>36fa439f918f8f0e979e78834b979deb33b9b97a</Sha>
-=======
     <Dependency Name="Microsoft.NETCore.App.Runtime.win-x64" Version="5.0.0-alpha1.19425.8" CoherentParentDependency="Microsoft.Extensions.Logging">
       <Uri>https://github.com/dotnet/core-setup</Uri>
       <Sha>70a3592bd46540bd596f95db4469c040018aa249</Sha>
->>>>>>> fd9ccf58
     </Dependency>
   </ProductDependencies>
   <ToolsetDependencies>
@@ -86,15 +52,6 @@
       <Uri>https://github.com/dotnet/corefx</Uri>
       <Sha>ba50ba15d0747d5be1e8bd38ea03a5ba892314bd</Sha>
     </Dependency>
-<<<<<<< HEAD
-    <Dependency Name="Microsoft.AspNetCore.BenchmarkRunner.Sources" Version="3.0.0-rc1.19430.1">
-      <Uri>https://github.com/aspnet/Extensions</Uri>
-      <Sha>12c63278e279db96782519e087ccc57cde42542c</Sha>
-    </Dependency>
-    <Dependency Name="Microsoft.AspNetCore.Testing" Version="3.0.0-rc1.19430.1">
-      <Uri>https://github.com/aspnet/Extensions</Uri>
-      <Sha>12c63278e279db96782519e087ccc57cde42542c</Sha>
-=======
     <Dependency Name="Microsoft.AspNetCore.BenchmarkRunner.Sources" Version="5.0.0-alpha1.19429.4">
       <Uri>https://github.com/aspnet/Extensions</Uri>
       <Sha>6df967b79a6dec5c14b308b8b3de1996fd6b8018</Sha>
@@ -102,21 +59,14 @@
     <Dependency Name="Microsoft.AspNetCore.Testing" Version="5.0.0-alpha1.19429.4">
       <Uri>https://github.com/aspnet/Extensions</Uri>
       <Sha>6df967b79a6dec5c14b308b8b3de1996fd6b8018</Sha>
->>>>>>> fd9ccf58
     </Dependency>
     <Dependency Name="Microsoft.DotNet.Arcade.Sdk" Version="1.0.0-beta.19425.1">
       <Uri>https://github.com/dotnet/arcade</Uri>
       <Sha>2de3acc671fc624191672a45564f9ef130af5cd4</Sha>
     </Dependency>
-<<<<<<< HEAD
-    <Dependency Name="Microsoft.Net.Compilers.Toolset" Version="3.3.1-beta3-19430-03" CoherentParentDependency="Microsoft.Extensions.Logging">
-      <Uri>https://github.com/dotnet/roslyn</Uri>
-      <Sha>fa8e2c9b566e4471a3509fc63d7baca0a2a6d30b</Sha>
-=======
     <Dependency Name="Microsoft.Net.Compilers.Toolset" Version="3.4.0-beta1-19424-01" CoherentParentDependency="Microsoft.Extensions.Logging">
       <Uri>https://github.com/dotnet/roslyn</Uri>
       <Sha>a36dcccf259ceec904a36b381085d2d940d80ea0</Sha>
->>>>>>> fd9ccf58
     </Dependency>
   </ToolsetDependencies>
 </Dependencies>