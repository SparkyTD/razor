<?xml version="1.0" encoding="utf-8"?>
<Dependencies>
  <ProductDependencies>
<<<<<<< HEAD
    <Dependency Name="Microsoft.CodeAnalysis.Razor" Version="6.0.0-rc.1.21409.1">
      <Uri>https://github.com/dotnet/aspnetcore</Uri>
      <Sha>1c235757e331a857f6cd14b2cc806f017082c9b9</Sha>
    </Dependency>
    <Dependency Name="Microsoft.AspNetCore.Razor.Internal.Transport" Version="6.0.0-rc.1.21409.1">
      <Uri>https://github.com/dotnet/aspnetcore</Uri>
      <Sha>1c235757e331a857f6cd14b2cc806f017082c9b9</Sha>
    </Dependency>
    <Dependency Name="Microsoft.AspNetCore.Razor.Language" Version="6.0.0-rc.1.21409.1">
      <Uri>https://github.com/dotnet/aspnetcore</Uri>
      <Sha>1c235757e331a857f6cd14b2cc806f017082c9b9</Sha>
    </Dependency>
    <Dependency Name="Microsoft.AspNetCore.Testing" Version="6.0.0-rc.1.21409.1">
      <Uri>https://github.com/dotnet/aspnetcore</Uri>
      <Sha>1c235757e331a857f6cd14b2cc806f017082c9b9</Sha>
    </Dependency>
    <Dependency Name="Microsoft.AspNetCore.Mvc.Razor.Extensions" Version="6.0.0-rc.1.21409.1">
      <Uri>https://github.com/dotnet/aspnetcore</Uri>
      <Sha>1c235757e331a857f6cd14b2cc806f017082c9b9</Sha>
    </Dependency>
    <Dependency Name="Microsoft.AspNetCore.Mvc.Razor.Extensions.Version1_X" Version="6.0.0-rc.1.21409.1">
      <Uri>https://github.com/dotnet/aspnetcore</Uri>
      <Sha>1c235757e331a857f6cd14b2cc806f017082c9b9</Sha>
    </Dependency>
    <Dependency Name="Microsoft.AspNetCore.Mvc.Razor.Extensions.Version2_X" Version="6.0.0-rc.1.21409.1">
      <Uri>https://github.com/dotnet/aspnetcore</Uri>
      <Sha>1c235757e331a857f6cd14b2cc806f017082c9b9</Sha>
=======
    <Dependency Name="Microsoft.CodeAnalysis.Razor" Version="6.0.0-rc.1.21409.2">
      <Uri>https://github.com/dotnet/aspnetcore</Uri>
      <Sha>79aefbb73ea3ff2e752c6cb19333f0933d213da2</Sha>
    </Dependency>
    <Dependency Name="Microsoft.AspNetCore.Razor.Internal.Transport" Version="6.0.0-rc.1.21409.2">
      <Uri>https://github.com/dotnet/aspnetcore</Uri>
      <Sha>79aefbb73ea3ff2e752c6cb19333f0933d213da2</Sha>
    </Dependency>
    <Dependency Name="Microsoft.AspNetCore.Razor.Language" Version="6.0.0-rc.1.21409.2">
      <Uri>https://github.com/dotnet/aspnetcore</Uri>
      <Sha>79aefbb73ea3ff2e752c6cb19333f0933d213da2</Sha>
    </Dependency>
    <Dependency Name="Microsoft.AspNetCore.Testing" Version="6.0.0-rc.1.21409.2">
      <Uri>https://github.com/dotnet/aspnetcore</Uri>
      <Sha>79aefbb73ea3ff2e752c6cb19333f0933d213da2</Sha>
    </Dependency>
    <Dependency Name="Microsoft.AspNetCore.Mvc.Razor.Extensions" Version="6.0.0-rc.1.21409.2">
      <Uri>https://github.com/dotnet/aspnetcore</Uri>
      <Sha>79aefbb73ea3ff2e752c6cb19333f0933d213da2</Sha>
    </Dependency>
    <Dependency Name="Microsoft.AspNetCore.Mvc.Razor.Extensions.Version1_X" Version="6.0.0-rc.1.21409.2">
      <Uri>https://github.com/dotnet/aspnetcore</Uri>
      <Sha>79aefbb73ea3ff2e752c6cb19333f0933d213da2</Sha>
    </Dependency>
    <Dependency Name="Microsoft.AspNetCore.Mvc.Razor.Extensions.Version2_X" Version="6.0.0-rc.1.21409.2">
      <Uri>https://github.com/dotnet/aspnetcore</Uri>
      <Sha>79aefbb73ea3ff2e752c6cb19333f0933d213da2</Sha>
>>>>>>> 8e66e506
    </Dependency>
    <Dependency Name="Microsoft.Extensions.Configuration.Json" Version="6.0.0-rc.1.21405.12" CoherentParentDependency="Microsoft.CodeAnalysis.Razor">
      <Uri>https://github.com/dotnet/runtime</Uri>
      <Sha>42d95c2e729bf3c8ed147e7ef1099b4dbc1d77b2</Sha>
    </Dependency>
    <Dependency Name="Microsoft.Extensions.Logging" Version="6.0.0-rc.1.21405.12" CoherentParentDependency="Microsoft.CodeAnalysis.Razor">
      <Uri>https://github.com/dotnet/runtime</Uri>
      <Sha>42d95c2e729bf3c8ed147e7ef1099b4dbc1d77b2</Sha>
    </Dependency>
    <Dependency Name="Microsoft.NET.Sdk.Razor" Version="6.0.0-alpha.1.21072.5">
      <Uri>https://github.com/dotnet/aspnetcore</Uri>
      <Sha>20b6779cf3af2fed6a8fe64a0865cfab50b776bb</Sha>
    </Dependency>
    <Dependency Name="System.Diagnostics.DiagnosticSource" Version="6.0.0-rc.1.21405.12" CoherentParentDependency="Microsoft.CodeAnalysis.Razor">
      <Uri>https://github.com/dotnet/runtime</Uri>
      <Sha>42d95c2e729bf3c8ed147e7ef1099b4dbc1d77b2</Sha>
    </Dependency>
    <Dependency Name="System.Resources.Extensions" Version="6.0.0-rc.1.21405.12" CoherentParentDependency="Microsoft.CodeAnalysis.Razor">
      <Uri>https://github.com/dotnet/runtime</Uri>
      <Sha>42d95c2e729bf3c8ed147e7ef1099b4dbc1d77b2</Sha>
    </Dependency>
    <Dependency Name="System.Text.Encodings.Web" Version="6.0.0-rc.1.21405.12" CoherentParentDependency="Microsoft.CodeAnalysis.Razor">
      <Uri>https://github.com/dotnet/runtime</Uri>
      <Sha>42d95c2e729bf3c8ed147e7ef1099b4dbc1d77b2</Sha>
    </Dependency>
    <Dependency Name="Microsoft.Extensions.DependencyModel" Version="6.0.0-rc.1.21405.12" CoherentParentDependency="Microsoft.CodeAnalysis.Razor">
      <Uri>https://github.com/dotnet/runtime</Uri>
      <Sha>42d95c2e729bf3c8ed147e7ef1099b4dbc1d77b2</Sha>
    </Dependency>
    <Dependency Name="Microsoft.NETCore.App.Ref" Version="6.0.0-rc.1.21405.12" CoherentParentDependency="Microsoft.CodeAnalysis.Razor">
      <Uri>https://github.com/dotnet/runtime</Uri>
      <Sha>42d95c2e729bf3c8ed147e7ef1099b4dbc1d77b2</Sha>
    </Dependency>
    <Dependency Name="Microsoft.NETCore.BrowserDebugHost.Transport" Version="6.0.0-rc.1.21405.12" CoherentParentDependency="Microsoft.CodeAnalysis.Razor">
      <Uri>https://github.com/dotnet/runtime</Uri>
      <Sha>42d95c2e729bf3c8ed147e7ef1099b4dbc1d77b2</Sha>
    </Dependency>
    <!--
      Win-x64 is used here because we have picked an arbitrary runtime identifier to flow the version of the latest NETCore.App runtime.
      All Runtime.$rid packages should have the same version.
    -->
    <Dependency Name="Microsoft.NETCore.App.Runtime.win-x64" Version="6.0.0-rc.1.21405.12" CoherentParentDependency="Microsoft.CodeAnalysis.Razor">
      <Uri>https://github.com/dotnet/runtime</Uri>
      <Sha>42d95c2e729bf3c8ed147e7ef1099b4dbc1d77b2</Sha>
    </Dependency>
  </ProductDependencies>
  <ToolsetDependencies>
    <!-- Listed as a dependency to workaround https://github.com/dotnet/cli/issues/10528 -->
    <Dependency Name="Microsoft.NETCore.Platforms" Version="6.0.0-rc.1.21405.12" CoherentParentDependency="Microsoft.CodeAnalysis.Razor">
      <Uri>https://github.com/dotnet/runtime</Uri>
      <Sha>42d95c2e729bf3c8ed147e7ef1099b4dbc1d77b2</Sha>
    </Dependency>
    <Dependency Name="Microsoft.DotNet.Arcade.Sdk" Version="6.0.0-beta.21406.6">
      <Uri>https://github.com/dotnet/arcade</Uri>
      <Sha>382667fff0b58c362855a42c3529ba294fd0514c</Sha>
    </Dependency>
  </ToolsetDependencies>
</Dependencies><|MERGE_RESOLUTION|>--- conflicted
+++ resolved
@@ -1,35 +1,6 @@
 <?xml version="1.0" encoding="utf-8"?>
 <Dependencies>
   <ProductDependencies>
-<<<<<<< HEAD
-    <Dependency Name="Microsoft.CodeAnalysis.Razor" Version="6.0.0-rc.1.21409.1">
-      <Uri>https://github.com/dotnet/aspnetcore</Uri>
-      <Sha>1c235757e331a857f6cd14b2cc806f017082c9b9</Sha>
-    </Dependency>
-    <Dependency Name="Microsoft.AspNetCore.Razor.Internal.Transport" Version="6.0.0-rc.1.21409.1">
-      <Uri>https://github.com/dotnet/aspnetcore</Uri>
-      <Sha>1c235757e331a857f6cd14b2cc806f017082c9b9</Sha>
-    </Dependency>
-    <Dependency Name="Microsoft.AspNetCore.Razor.Language" Version="6.0.0-rc.1.21409.1">
-      <Uri>https://github.com/dotnet/aspnetcore</Uri>
-      <Sha>1c235757e331a857f6cd14b2cc806f017082c9b9</Sha>
-    </Dependency>
-    <Dependency Name="Microsoft.AspNetCore.Testing" Version="6.0.0-rc.1.21409.1">
-      <Uri>https://github.com/dotnet/aspnetcore</Uri>
-      <Sha>1c235757e331a857f6cd14b2cc806f017082c9b9</Sha>
-    </Dependency>
-    <Dependency Name="Microsoft.AspNetCore.Mvc.Razor.Extensions" Version="6.0.0-rc.1.21409.1">
-      <Uri>https://github.com/dotnet/aspnetcore</Uri>
-      <Sha>1c235757e331a857f6cd14b2cc806f017082c9b9</Sha>
-    </Dependency>
-    <Dependency Name="Microsoft.AspNetCore.Mvc.Razor.Extensions.Version1_X" Version="6.0.0-rc.1.21409.1">
-      <Uri>https://github.com/dotnet/aspnetcore</Uri>
-      <Sha>1c235757e331a857f6cd14b2cc806f017082c9b9</Sha>
-    </Dependency>
-    <Dependency Name="Microsoft.AspNetCore.Mvc.Razor.Extensions.Version2_X" Version="6.0.0-rc.1.21409.1">
-      <Uri>https://github.com/dotnet/aspnetcore</Uri>
-      <Sha>1c235757e331a857f6cd14b2cc806f017082c9b9</Sha>
-=======
     <Dependency Name="Microsoft.CodeAnalysis.Razor" Version="6.0.0-rc.1.21409.2">
       <Uri>https://github.com/dotnet/aspnetcore</Uri>
       <Sha>79aefbb73ea3ff2e752c6cb19333f0933d213da2</Sha>
@@ -57,7 +28,6 @@
     <Dependency Name="Microsoft.AspNetCore.Mvc.Razor.Extensions.Version2_X" Version="6.0.0-rc.1.21409.2">
       <Uri>https://github.com/dotnet/aspnetcore</Uri>
       <Sha>79aefbb73ea3ff2e752c6cb19333f0933d213da2</Sha>
->>>>>>> 8e66e506
     </Dependency>
     <Dependency Name="Microsoft.Extensions.Configuration.Json" Version="6.0.0-rc.1.21405.12" CoherentParentDependency="Microsoft.CodeAnalysis.Razor">
       <Uri>https://github.com/dotnet/runtime</Uri>
