<?xml version="1.0" encoding="utf-8"?>
<Dependencies>
  <ProductDependencies>
<<<<<<< HEAD
    <Dependency Name="Microsoft.Extensions.CommandLineUtils.Sources" Version="3.1.23-servicing.21614.7">
      <Uri>https://dev.azure.com/dnceng/internal/_git/dotnet-extensions</Uri>
      <Sha>d987abeb248cbc851e09eab268414ec2dff2e684</Sha>
    </Dependency>
    <Dependency Name="Microsoft.Extensions.HashCodeCombiner.Sources" Version="3.1.23-servicing.21614.7">
      <Uri>https://dev.azure.com/dnceng/internal/_git/dotnet-extensions</Uri>
      <Sha>d987abeb248cbc851e09eab268414ec2dff2e684</Sha>
    </Dependency>
    <Dependency Name="Microsoft.Extensions.NonCapturingTimer.Sources" Version="3.1.23-servicing.21614.7">
      <Uri>https://dev.azure.com/dnceng/internal/_git/dotnet-extensions</Uri>
      <Sha>d987abeb248cbc851e09eab268414ec2dff2e684</Sha>
    </Dependency>
    <Dependency Name="Microsoft.Extensions.Logging" Version="3.1.23">
      <Uri>https://dev.azure.com/dnceng/internal/_git/dotnet-extensions</Uri>
      <Sha>d987abeb248cbc851e09eab268414ec2dff2e684</Sha>
    </Dependency>
    <Dependency Name="Microsoft.AspNetCore.BenchmarkRunner.Sources" Version="3.1.23-servicing.21614.7">
      <Uri>https://dev.azure.com/dnceng/internal/_git/dotnet-extensions</Uri>
      <Sha>d987abeb248cbc851e09eab268414ec2dff2e684</Sha>
    </Dependency>
    <Dependency Name="Microsoft.AspNetCore.Testing" Version="3.1.23-servicing.21614.7">
      <Uri>https://dev.azure.com/dnceng/internal/_git/dotnet-extensions</Uri>
      <Sha>d987abeb248cbc851e09eab268414ec2dff2e684</Sha>
=======
    <Dependency Name="Microsoft.Extensions.CommandLineUtils.Sources" Version="3.1.22-servicing.21571.3">
      <Uri>https://dev.azure.com/dnceng/internal/_git/dotnet-extensions</Uri>
      <Sha>d8690e6fcc4bc6c2ae77a1b748f87040180894fc</Sha>
    </Dependency>
    <Dependency Name="Microsoft.Extensions.HashCodeCombiner.Sources" Version="3.1.22-servicing.21571.3">
      <Uri>https://dev.azure.com/dnceng/internal/_git/dotnet-extensions</Uri>
      <Sha>d8690e6fcc4bc6c2ae77a1b748f87040180894fc</Sha>
    </Dependency>
    <Dependency Name="Microsoft.Extensions.NonCapturingTimer.Sources" Version="3.1.22-servicing.21571.3">
      <Uri>https://dev.azure.com/dnceng/internal/_git/dotnet-extensions</Uri>
      <Sha>d8690e6fcc4bc6c2ae77a1b748f87040180894fc</Sha>
    </Dependency>
    <Dependency Name="Microsoft.Extensions.Logging" Version="3.1.22">
      <Uri>https://dev.azure.com/dnceng/internal/_git/dotnet-extensions</Uri>
      <Sha>d8690e6fcc4bc6c2ae77a1b748f87040180894fc</Sha>
    </Dependency>
    <Dependency Name="Microsoft.AspNetCore.BenchmarkRunner.Sources" Version="3.1.22-servicing.21571.3">
      <Uri>https://dev.azure.com/dnceng/internal/_git/dotnet-extensions</Uri>
      <Sha>d8690e6fcc4bc6c2ae77a1b748f87040180894fc</Sha>
    </Dependency>
    <Dependency Name="Microsoft.AspNetCore.Testing" Version="3.1.22-servicing.21571.3">
      <Uri>https://dev.azure.com/dnceng/internal/_git/dotnet-extensions</Uri>
      <Sha>d8690e6fcc4bc6c2ae77a1b748f87040180894fc</Sha>
>>>>>>> fe069449
    </Dependency>
    <Dependency Name="System.Text.Json" Version="4.7.2" CoherentParentDependency="Microsoft.NETCore.App.Runtime.win-x64">
      <Uri>https://dev.azure.com/dnceng/internal/_git/dotnet-corefx</Uri>
      <Sha>059a4a19e602494bfbed473dbbb18f2dbfbd0878</Sha>
    </Dependency>
    <Dependency Name="System.Diagnostics.DiagnosticSource" Version="4.7.1" CoherentParentDependency="Microsoft.NETCore.App.Runtime.win-x64">
      <Uri>https://dev.azure.com/dnceng/internal/_git/dotnet-corefx</Uri>
      <Sha>059a4a19e602494bfbed473dbbb18f2dbfbd0878</Sha>
    </Dependency>
    <Dependency Name="System.Reflection.Metadata" Version="1.8.1" CoherentParentDependency="Microsoft.NETCore.App.Runtime.win-x64">
      <Uri>https://dev.azure.com/dnceng/internal/_git/dotnet-corefx</Uri>
      <Sha>059a4a19e602494bfbed473dbbb18f2dbfbd0878</Sha>
    </Dependency>
    <Dependency Name="System.Text.Encodings.Web" Version="4.7.2" CoherentParentDependency="Microsoft.NETCore.App.Runtime.win-x64">
      <Uri>https://dev.azure.com/dnceng/internal/_git/dotnet-corefx</Uri>
      <Sha>9f21c83298820c9c42f14ed2bd3af5f6203d75ec</Sha>
    </Dependency>
    <Dependency Name="System.Runtime.CompilerServices.Unsafe" Version="4.7.1" CoherentParentDependency="Microsoft.NETCore.App.Runtime.win-x64">
      <Uri>https://github.com/dotnet/corefx</Uri>
      <Sha>8a3ffed558ddf943c1efa87d693227722d6af094</Sha>
    </Dependency>
    <Dependency Name="Microsoft.Extensions.DependencyModel" Version="3.1.6" CoherentParentDependency="Microsoft.Extensions.Logging">
      <Uri>https://dev.azure.com/dnceng/internal/_git/dotnet-core-setup</Uri>
      <Sha>3acd9b0cd16596bad450c82be08780875a73c05c</Sha>
    </Dependency>
<<<<<<< HEAD
    <Dependency Name="Microsoft.NETCore.App.Internal" Version="3.1.23-servicing.21608.5" CoherentParentDependency="Microsoft.Extensions.Logging">
      <Uri>https://dev.azure.com/dnceng/internal/_git/dotnet-core-setup</Uri>
      <Sha>e38b64f0e364276b03d9e318e06c5f9dd5774301</Sha>
=======
    <Dependency Name="Microsoft.NETCore.App.Internal" Version="3.1.22-servicing.21571.3" CoherentParentDependency="Microsoft.Extensions.Logging">
      <Uri>https://dev.azure.com/dnceng/internal/_git/dotnet-core-setup</Uri>
      <Sha>35fa579a3029aef544cfb0b337eb77b882244d80</Sha>
>>>>>>> fe069449
    </Dependency>
    <!-- Listed as a dependency to workaround https://github.com/dotnet/cli/issues/10528 -->
    <Dependency Name="Microsoft.NETCore.Platforms" Version="3.1.9" CoherentParentDependency="Microsoft.NETCore.App.Runtime.win-x64">
      <Uri>https://dev.azure.com/dnceng/internal/_git/dotnet-corefx</Uri>
      <Sha>c2011c5350eba4c83554205d06b9ed97c3fccf05</Sha>
    </Dependency>
    <!--
      Win-x64 is used here because we have picked an arbitrary runtime identifier to flow the version of the latest NETCore.App runtime.
      All Runtime.$rid packages should have the same version.
    -->
<<<<<<< HEAD
    <Dependency Name="Microsoft.NETCore.App.Runtime.win-x64" Version="3.1.23" CoherentParentDependency="Microsoft.Extensions.Logging">
      <Uri>https://dev.azure.com/dnceng/internal/_git/dotnet-core-setup</Uri>
      <Sha>e38b64f0e364276b03d9e318e06c5f9dd5774301</Sha>
=======
    <Dependency Name="Microsoft.NETCore.App.Runtime.win-x64" Version="3.1.22" CoherentParentDependency="Microsoft.Extensions.Logging">
      <Uri>https://dev.azure.com/dnceng/internal/_git/dotnet-core-setup</Uri>
      <Sha>35fa579a3029aef544cfb0b337eb77b882244d80</Sha>
>>>>>>> fe069449
    </Dependency>
    <!-- Keep this dependency at the bottom of ProductDependencies, else it will be picked as the parent for CoherentParentDependencies -->
    <Dependency Name="Microsoft.NETCore.App.Ref" Version="3.1.0" Pinned="true">
      <Uri>https://github.com/dotnet/core-setup</Uri>
      <Sha>65f04fb6db7a5e198d05dbebd5c4ad21eb018f89</Sha>
    </Dependency>
  </ProductDependencies>
  <ToolsetDependencies>
    <Dependency Name="Microsoft.DotNet.Arcade.Sdk" Version="1.0.0-beta.21561.2">
      <Uri>https://github.com/dotnet/arcade</Uri>
      <Sha>3df4410511ad9900804da00ec680bd1c7d6f21e1</Sha>
    </Dependency>
    <Dependency Name="Microsoft.Net.Compilers.Toolset" Version="3.4.1-beta4-20127-10" CoherentParentDependency="Microsoft.Extensions.Logging">
      <Uri>https://github.com/dotnet/roslyn</Uri>
      <Sha>d8180a5ecafb92adcfbfe8cf9199eb23be1a1ccf</Sha>
    </Dependency>
  </ToolsetDependencies>
</Dependencies><|MERGE_RESOLUTION|>--- conflicted
+++ resolved
@@ -1,7 +1,6 @@
 <?xml version="1.0" encoding="utf-8"?>
 <Dependencies>
   <ProductDependencies>
-<<<<<<< HEAD
     <Dependency Name="Microsoft.Extensions.CommandLineUtils.Sources" Version="3.1.23-servicing.21614.7">
       <Uri>https://dev.azure.com/dnceng/internal/_git/dotnet-extensions</Uri>
       <Sha>d987abeb248cbc851e09eab268414ec2dff2e684</Sha>
@@ -25,31 +24,6 @@
     <Dependency Name="Microsoft.AspNetCore.Testing" Version="3.1.23-servicing.21614.7">
       <Uri>https://dev.azure.com/dnceng/internal/_git/dotnet-extensions</Uri>
       <Sha>d987abeb248cbc851e09eab268414ec2dff2e684</Sha>
-=======
-    <Dependency Name="Microsoft.Extensions.CommandLineUtils.Sources" Version="3.1.22-servicing.21571.3">
-      <Uri>https://dev.azure.com/dnceng/internal/_git/dotnet-extensions</Uri>
-      <Sha>d8690e6fcc4bc6c2ae77a1b748f87040180894fc</Sha>
-    </Dependency>
-    <Dependency Name="Microsoft.Extensions.HashCodeCombiner.Sources" Version="3.1.22-servicing.21571.3">
-      <Uri>https://dev.azure.com/dnceng/internal/_git/dotnet-extensions</Uri>
-      <Sha>d8690e6fcc4bc6c2ae77a1b748f87040180894fc</Sha>
-    </Dependency>
-    <Dependency Name="Microsoft.Extensions.NonCapturingTimer.Sources" Version="3.1.22-servicing.21571.3">
-      <Uri>https://dev.azure.com/dnceng/internal/_git/dotnet-extensions</Uri>
-      <Sha>d8690e6fcc4bc6c2ae77a1b748f87040180894fc</Sha>
-    </Dependency>
-    <Dependency Name="Microsoft.Extensions.Logging" Version="3.1.22">
-      <Uri>https://dev.azure.com/dnceng/internal/_git/dotnet-extensions</Uri>
-      <Sha>d8690e6fcc4bc6c2ae77a1b748f87040180894fc</Sha>
-    </Dependency>
-    <Dependency Name="Microsoft.AspNetCore.BenchmarkRunner.Sources" Version="3.1.22-servicing.21571.3">
-      <Uri>https://dev.azure.com/dnceng/internal/_git/dotnet-extensions</Uri>
-      <Sha>d8690e6fcc4bc6c2ae77a1b748f87040180894fc</Sha>
-    </Dependency>
-    <Dependency Name="Microsoft.AspNetCore.Testing" Version="3.1.22-servicing.21571.3">
-      <Uri>https://dev.azure.com/dnceng/internal/_git/dotnet-extensions</Uri>
-      <Sha>d8690e6fcc4bc6c2ae77a1b748f87040180894fc</Sha>
->>>>>>> fe069449
     </Dependency>
     <Dependency Name="System.Text.Json" Version="4.7.2" CoherentParentDependency="Microsoft.NETCore.App.Runtime.win-x64">
       <Uri>https://dev.azure.com/dnceng/internal/_git/dotnet-corefx</Uri>
@@ -75,15 +49,9 @@
       <Uri>https://dev.azure.com/dnceng/internal/_git/dotnet-core-setup</Uri>
       <Sha>3acd9b0cd16596bad450c82be08780875a73c05c</Sha>
     </Dependency>
-<<<<<<< HEAD
     <Dependency Name="Microsoft.NETCore.App.Internal" Version="3.1.23-servicing.21608.5" CoherentParentDependency="Microsoft.Extensions.Logging">
       <Uri>https://dev.azure.com/dnceng/internal/_git/dotnet-core-setup</Uri>
       <Sha>e38b64f0e364276b03d9e318e06c5f9dd5774301</Sha>
-=======
-    <Dependency Name="Microsoft.NETCore.App.Internal" Version="3.1.22-servicing.21571.3" CoherentParentDependency="Microsoft.Extensions.Logging">
-      <Uri>https://dev.azure.com/dnceng/internal/_git/dotnet-core-setup</Uri>
-      <Sha>35fa579a3029aef544cfb0b337eb77b882244d80</Sha>
->>>>>>> fe069449
     </Dependency>
     <!-- Listed as a dependency to workaround https://github.com/dotnet/cli/issues/10528 -->
     <Dependency Name="Microsoft.NETCore.Platforms" Version="3.1.9" CoherentParentDependency="Microsoft.NETCore.App.Runtime.win-x64">
@@ -94,15 +62,9 @@
       Win-x64 is used here because we have picked an arbitrary runtime identifier to flow the version of the latest NETCore.App runtime.
       All Runtime.$rid packages should have the same version.
     -->
-<<<<<<< HEAD
     <Dependency Name="Microsoft.NETCore.App.Runtime.win-x64" Version="3.1.23" CoherentParentDependency="Microsoft.Extensions.Logging">
       <Uri>https://dev.azure.com/dnceng/internal/_git/dotnet-core-setup</Uri>
       <Sha>e38b64f0e364276b03d9e318e06c5f9dd5774301</Sha>
-=======
-    <Dependency Name="Microsoft.NETCore.App.Runtime.win-x64" Version="3.1.22" CoherentParentDependency="Microsoft.Extensions.Logging">
-      <Uri>https://dev.azure.com/dnceng/internal/_git/dotnet-core-setup</Uri>
-      <Sha>35fa579a3029aef544cfb0b337eb77b882244d80</Sha>
->>>>>>> fe069449
     </Dependency>
     <!-- Keep this dependency at the bottom of ProductDependencies, else it will be picked as the parent for CoherentParentDependencies -->
     <Dependency Name="Microsoft.NETCore.App.Ref" Version="3.1.0" Pinned="true">
