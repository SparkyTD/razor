--- conflicted
+++ resolved
@@ -1,31 +1,26 @@
 <?xml version="1.0" encoding="utf-8"?>
 <Dependencies>
   <ProductDependencies>
-<<<<<<< HEAD
-    <Dependency Name="Microsoft.Extensions.CommandLineUtils.Sources" Version="3.1.8-servicing.20418.2">
+    <Dependency Name="Microsoft.Extensions.CommandLineUtils.Sources" Version="5.0.0-rc.1.20418.20">
       <Uri>https://github.com/dotnet/extensions</Uri>
       <Sha>a74155578bf2f1e27bc06b363a7225981fcce52f</Sha>
     </Dependency>
-    <Dependency Name="Microsoft.Extensions.HashCodeCombiner.Sources" Version="3.1.8-servicing.20418.2">
+    <Dependency Name="Microsoft.Extensions.HashCodeCombiner.Sources" Version="5.0.0-rc.1.20418.20">
       <Uri>https://github.com/dotnet/extensions</Uri>
       <Sha>a74155578bf2f1e27bc06b363a7225981fcce52f</Sha>
     </Dependency>
-    <Dependency Name="Microsoft.Extensions.NonCapturingTimer.Sources" Version="3.1.8-servicing.20418.2">
+    <Dependency Name="Microsoft.Extensions.NonCapturingTimer.Sources" Version="5.0.0-rc.1.20418.20">
       <Uri>https://github.com/dotnet/extensions</Uri>
       <Sha>a74155578bf2f1e27bc06b363a7225981fcce52f</Sha>
     </Dependency>
-    <Dependency Name="Microsoft.Extensions.Logging" Version="3.1.8">
+    <Dependency Name="Microsoft.AspNetCore.BenchmarkRunner.Sources" Version="5.0.0-rc.1.20418.20">
       <Uri>https://github.com/dotnet/extensions</Uri>
       <Sha>a74155578bf2f1e27bc06b363a7225981fcce52f</Sha>
     </Dependency>
-    <Dependency Name="Microsoft.AspNetCore.BenchmarkRunner.Sources" Version="3.1.8-servicing.20418.2">
+    <Dependency Name="Microsoft.AspNetCore.Testing" Version="5.0.0-rc.1.20418.20">
       <Uri>https://github.com/dotnet/extensions</Uri>
       <Sha>a74155578bf2f1e27bc06b363a7225981fcce52f</Sha>
-    </Dependency>
-    <Dependency Name="Microsoft.AspNetCore.Testing" Version="3.1.8-servicing.20418.2">
-      <Uri>https://github.com/dotnet/extensions</Uri>
-      <Sha>a74155578bf2f1e27bc06b363a7225981fcce52f</Sha>
-=======
+    </Dependency
     <Dependency Name="Microsoft.CodeAnalysis.Razor" Version="5.0.0-rc.1.20418.20">
       <Uri>https://github.com/dotnet/aspnetcore</Uri>
       <Sha>2ca239d5e4f1e6f7352fdb6ff8a762801dcf7f22</Sha>
@@ -49,7 +44,6 @@
     <Dependency Name="Microsoft.AspNetCore.Mvc.Razor.Extensions.Version2_X" Version="5.0.0-rc.1.20418.20">
       <Uri>https://github.com/dotnet/aspnetcore</Uri>
       <Sha>2ca239d5e4f1e6f7352fdb6ff8a762801dcf7f22</Sha>
->>>>>>> 190d0727
     </Dependency>
     <Dependency Name="Microsoft.Extensions.Configuration.Json" Version="5.0.0-rc.1.20417.14" CoherentParentDependency="Microsoft.CodeAnalysis.Razor">
       <Uri>https://github.com/dotnet/runtime</Uri>
@@ -67,19 +61,10 @@
       <Uri>https://github.com/dotnet/runtime</Uri>
       <Sha>907f7da59b40c80941b02ac2a46650adf3f606bc</Sha>
     </Dependency>
-<<<<<<< HEAD
-    <Dependency Name="System.Runtime.CompilerServices.Unsafe" Version="4.7.1" CoherentParentDependency="Microsoft.NETCore.App.Runtime.win-x64">
+    <Dependency Name="System.Runtime.CompilerServices.Unsafe" Version="5.0.0-rc.1.20417.14" CoherentParentDependency="Microsoft.NETCore.App.Runtime.win-x64">
       <Uri>https://github.com/dotnet/corefx</Uri>
       <Sha>8a3ffed558ddf943c1efa87d693227722d6af094</Sha>
     </Dependency>
-    <Dependency Name="Microsoft.Extensions.DependencyModel" Version="3.1.6" CoherentParentDependency="Microsoft.Extensions.Logging">
-      <Uri>https://dev.azure.com/dnceng/internal/_git/dotnet-core-setup</Uri>
-      <Sha>3acd9b0cd16596bad450c82be08780875a73c05c</Sha>
-    </Dependency>
-    <Dependency Name="Microsoft.NETCore.App.Internal" Version="3.1.8-servicing.20415.1" CoherentParentDependency="Microsoft.Extensions.Logging">
-      <Uri>https://github.com/dotnet/core-setup</Uri>
-      <Sha>f375e037fec56a07f0cb8cde2c1ac60e8e1e5bb2</Sha>
-=======
     <Dependency Name="System.Resources.Extensions" Version="5.0.0-rc.1.20417.14" CoherentParentDependency="Microsoft.CodeAnalysis.Razor">
       <Uri>https://github.com/dotnet/runtime</Uri>
       <Sha>907f7da59b40c80941b02ac2a46650adf3f606bc</Sha>
@@ -91,7 +76,6 @@
     <Dependency Name="Microsoft.Extensions.DependencyModel" Version="5.0.0-rc.1.20417.14" CoherentParentDependency="Microsoft.CodeAnalysis.Razor">
       <Uri>https://github.com/dotnet/runtime</Uri>
       <Sha>907f7da59b40c80941b02ac2a46650adf3f606bc</Sha>
->>>>>>> 190d0727
     </Dependency>
     <Dependency Name="Microsoft.NETCore.App.Ref" Version="5.0.0-rc.1.20417.14" CoherentParentDependency="Microsoft.CodeAnalysis.Razor">
       <Uri>https://github.com/dotnet/runtime</Uri>
@@ -105,20 +89,9 @@
       Win-x64 is used here because we have picked an arbitrary runtime identifier to flow the version of the latest NETCore.App runtime.
       All Runtime.$rid packages should have the same version.
     -->
-<<<<<<< HEAD
-    <Dependency Name="Microsoft.NETCore.App.Runtime.win-x64" Version="3.1.8" CoherentParentDependency="Microsoft.Extensions.Logging">
-      <Uri>https://github.com/dotnet/core-setup</Uri>
-      <Sha>f375e037fec56a07f0cb8cde2c1ac60e8e1e5bb2</Sha>
-    </Dependency>
-    <!-- Keep this dependency at the bottom of ProductDependencies, else it will be picked as the parent for CoherentParentDependencies -->
-    <Dependency Name="Microsoft.NETCore.App.Ref" Version="3.1.0" Pinned="true">
-      <Uri>https://github.com/dotnet/core-setup</Uri>
-      <Sha>65f04fb6db7a5e198d05dbebd5c4ad21eb018f89</Sha>
-=======
     <Dependency Name="Microsoft.NETCore.App.Runtime.win-x64" Version="5.0.0-rc.1.20417.14" CoherentParentDependency="Microsoft.CodeAnalysis.Razor">
       <Uri>https://github.com/dotnet/runtime</Uri>
       <Sha>907f7da59b40c80941b02ac2a46650adf3f606bc</Sha>
->>>>>>> 190d0727
     </Dependency>
   </ProductDependencies>
   <ToolsetDependencies>
