#
# See https://docs.microsoft.com/azure/devops/pipelines/yaml-schema for reference.
#

variables:
- name: Build.Repository.Clean
  value: true
- name: _TeamName
  value: AspNetCore
- name: DOTNET_SKIP_FIRST_TIME_EXPERIENCE
  value: true
- name: _PublishUsingPipelines
  value: true
- name: _DotNetArtifactsCategory
  value: .NETCORE
- name: _DotNetValidationArtifactsCategory
  value: .NETCOREVALIDATION
- name: Codeql.Enabled
  value: true
- ${{ if ne(variables['System.TeamProject'], 'public') }}:
  - group: DotNet-MSRC-Storage
  - name: _InternalRuntimeDownloadArgs
    value: /p:DotNetRuntimeSourceFeed=https://dotnetclimsrc.blob.core.windows.net/dotnet
           /p:DotNetRuntimeSourceFeedKey=$(dotnetclimsrc-read-sas-token-base64)
- ${{ if eq(variables['System.TeamProject'], 'public') }}:
  - name: _InternalRuntimeDownloadArgs
    value: ''

trigger:
  batch: true
  branches:
    include:
      - main
      - main-vs-deps
      - release/*
      - internal/release/3.*

pr:
  autoCancel: true
  branches:
    include:
      - '*'

stages:
- stage: build
  displayName: Build
  jobs:
  - ${{ if and(and(ne(variables['System.TeamProject'], 'public'), notin(variables['Build.Reason'], 'PullRequest')), eq(variables['Build.SourceBranch'], 'refs/heads/main')) }}:
    - template: /eng/common/templates/job/onelocbuild.yml
      parameters:
        LclSource: lclFilesfromPackage
        LclPackageId: 'LCL-JUNO-PROD-RAZORTOOL'
        MirrorRepo: razor-tooling

  - template: /eng/common/templates/jobs/jobs.yml
    parameters:
      enablePublishBuildArtifacts: false
      enablePublishTestResults: false
      enablePublishUsingPipelines: false
      jobs:
      # Code check
      - ${{ if or(eq(variables['System.TeamProject'], 'public'), in(variables['Build.Reason'], 'PullRequest')) }}:
        - job: Code_check
          displayName: Code check
          pool:
            ${{ if eq(variables['System.TeamProject'], 'public') }}:
              name: NetCore-Public
              demands: ImageOverride -equals windows.vs2022preview.amd64.open
            ${{ if ne(variables['System.TeamProject'], 'public') }}:
              name: NetCore1ESPool-Internal
              demands: ImageOverride -equals windows.vs2022preview.amd64
          steps:
          - task: NodeTool@0
            displayName: Install Node 10.x
            inputs:
              versionSpec: 10.x
          - task: NuGetCommand@2
            displayName: 'Clear NuGet caches'
            condition: succeeded()
            inputs:
              command: custom
              arguments: 'locals all -clear'
          - ${{ if ne(variables['System.TeamProject'], 'public') }}:
            - task: PowerShell@2
              displayName: Setup Private Feeds Credentials
              inputs:
                filePath: $(Build.SourcesDirectory)/eng/common/SetupNugetSources.ps1
                arguments: -ConfigFile $(Build.SourcesDirectory)/NuGet.config -Password $Env:Token
              env:
                Token: $(dn-bot-dnceng-artifact-feeds-rw)
          - powershell: ./restore.cmd -msbuildEngine dotnet -ci $(_InternalRuntimeDownloadArgs); ./eng/scripts/CodeCheck.ps1 -ci
            displayName: Run eng/scripts/CodeCheck.ps1


  # Three jobs for each of the three OSes we want to run on
  - template: /eng/common/templates/jobs/jobs.yml
    parameters:
      enablePublishBuildArtifacts: true
      enablePublishTestResults: true
      enableTelemetry: true
      helixRepo: dotnet/razor-tooling
      helixType: build.product/
      # enableMicrobuild can't be read from a user-defined variable (Azure DevOps limitation)
      ${{ if and(ne(variables['System.TeamProject'], 'public'), notin(variables['Build.Reason'], 'PullRequest')) }}:
        enableMicrobuild: true
        enablePublishUsingPipelines: ${{ variables._PublishUsingPipelines }}

      jobs:
      - job: Windows
        timeoutInMinutes: 120
        pool:
          ${{ if eq(variables['System.TeamProject'], 'public') }}:
            name: NetCore-Public
            demands: ImageOverride -equals windows.vs2022preview.scout.amd64.open
          ${{ if ne(variables['System.TeamProject'], 'public') }}:
            name: NetCore1ESPool-Internal
            demands: ImageOverride -equals windows.vs2022preview.amd64
        strategy:
          matrix:
            ${{ if eq(variables['System.TeamProject'], 'public') }}:
              debug:
                _BuildConfig: Debug
                _PublishArgs: ''
              release:
                _BuildConfig: Release
                _PublishArgs: ''
            ${{ if ne(variables['System.TeamProject'], 'public') }}:
              release:
                _BuildConfig: Release
                ${{ if in(variables['Build.Reason'], 'PullRequest') }}:
                  _PublishArgs: ''
                ${{ if notin(variables['Build.Reason'], 'PullRequest') }}:
                  _DotNetPublishToBlobFeed: true
                  _PublishArgs: /p:PublishToSymbolServer=true
                    /p:DotNetSymbolServerTokenMsdl=$(microsoft-symbol-server-pat)
                    /p:DotNetSymbolServerTokenSymWeb=$(symweb-symbol-server-pat)
                    /p:PublishToAzure=true
                    /p:DotNetPublishUsingPipelines=$(_PublishUsingPipelines)
                    /p:DotNetArtifactsCategory=$(_DotNetArtifactsCategory)
                    /p:DotNetPublishBlobFeedKey=$(dotnetfeed-storage-access-key-1)
                    /p:DotNetPublishBlobFeedUrl=$(_PublishBlobFeedUrl)
                    /p:DotNetPublishToBlobFeed=$(_DotNetPublishToBlobFeed)

        variables:
        - _DotNetPublishToBlobFeed: false
        - _PublishBlobFeedUrl: https://dotnetfeed.blob.core.windows.net/aspnet-aspnetcore-tooling/index.json
        - _BuildArgs: ''
        - XUNIT_LOGS: '$(Build.SourcesDirectory)\artifacts\log\$(_BuildConfig)'
        - __VSNeverShowWhatsNew: 1

        # Variables for internal Official builds
        - ${{ if and(ne(variables['System.TeamProject'], 'public'), notin(variables['Build.Reason'], 'PullRequest')) }}:
          - _SignType: real
          - _BuildArgs: /p:DotNetSignType=$(_SignType) /p:TeamName=$(_TeamName)
              /p:OfficialBuildId=$(Build.BuildNumber)
              /p:ManifestBuildBranch=$(Build.SourceBranchName)
              /p:ManifestBuildNumber=$(Build.BuildNumber)
              /p:VisualStudioDropName=Products/dotnet/razor-tooling/$(Build.SourceBranchName)/$(Build.BuildNumber)
              /p:GenerateSbom=true

        - ${{ if and(ne(variables['System.TeamProject'], 'public'), notin(variables['Build.Reason'], 'PullRequest')) }}:
          - group: DotNet-Blob-Feed
          - group: DotNet-Symbol-Server-Pats

        steps:
        - task: NodeTool@0
          displayName: Install Node 10.x
          inputs:
            versionSpec: 10.x

        - powershell: npm install -g yarn
          displayName: Install yarn
          condition: succeeded()

        - task: NuGetCommand@2
          displayName: 'Clear NuGet caches'
          condition: succeeded()
          inputs:
            command: custom
            arguments: 'locals all -clear'

        - ${{ if ne(variables['System.TeamProject'], 'public') }}:
          - template: /eng/restore-internal-tools.yml

        - powershell: ./eng/scripts/InstallProcDump.ps1
          displayName: Install ProcDump

        - powershell: ./eng/scripts/StartDumpCollectionForHangingBuilds.ps1
            $(ProcDumpPath)procdump.exe artifacts/log/$(_BuildConfig)
            (Get-Date).AddMinutes(60)
            devenv, xunit.console, xunit.console.x86
          displayName: Start background dump collection

        - ${{ if ne(variables['System.TeamProject'], 'public') }}:
          - task: PowerShell@2
            displayName: Setup Private Feeds Credentials
            inputs:
              filePath: $(Build.SourcesDirectory)/eng/common/SetupNugetSources.ps1
              arguments: -ConfigFile $(Build.SourcesDirectory)/NuGet.config -Password $Env:Token
            env:
              Token: $(dn-bot-dnceng-artifact-feeds-rw)

        - script: eng\CIBuild.cmd
            -restore
            -build
            -sign
            -pack
            -publish
            -configuration $(_BuildConfig)
            -msbuildEngine dotnet
            -prepareMachine
            $(_BuildArgs)
            $(_PublishArgs)
            $(_InternalRuntimeDownloadArgs)
          name: Build
          displayName: Build
          condition: succeeded()

        - task: PublishBuildArtifacts@1
          displayName: Upload Build BinLog
          condition: always()
          continueOnError: true
          inputs:
              pathtoPublish: artifacts/log/$(_BuildConfig)/Build.binlog
              artifactName: $(Agent.Os)_$(Agent.JobName) BuildBinLog
              artifactType: Container
              parallel: true

        - script: eng\cibuild.cmd
            -configuration $(_BuildConfig)
            -msbuildEngine vs
            -prepareMachine
            -restore
            -build
            -pack
            -sign
            /p:BuildVsix=true
            /p:BuildProjectReferences=false
            $(_BuildArgs)
            $(_PublishArgs)
            $(_InternalRuntimeDownloadArgs)
          name: Build_Vsix
          displayName: Build and Deploy Vsix
          condition: succeeded()

        - task: PublishBuildArtifacts@1
          displayName: Upload Build VSIX BinLog
          condition: always()
          continueOnError: true
          inputs:
              pathtoPublish: artifacts/log/$(_BuildConfig)/Build.binlog
              artifactName: $(Agent.Os)_$(Agent.JobName) BuildVSIXBinLog
              artifactType: Container
              parallel: true
<<<<<<< HEAD
        - powershell: eng\SetupVSHive.ps1
          displayName: Setup VS Hive
=======

>>>>>>> c8b90568
        - script: eng\CIBuild.cmd
            -configuration $(_BuildConfig)
            -prepareMachine
            -test
            -integrationTest
            /p:BuildProjectReferences=false
          name: Run_Tests
          displayName: Run Unit and Integration tests
          condition: succeeded()

        - task: PublishBuildArtifacts@1
          displayName: Upload Run tests BinLog
          condition: always()
          continueOnError: true
          inputs:
              pathtoPublish: artifacts/log/$(_BuildConfig)/Build.binlog
              artifactName: $(Agent.Os)_$(Agent.JobName) RunTestsBinLog
              artifactType: Container
              parallel: true

        - powershell: ./eng/scripts/FinishDumpCollectionForHangingBuilds.ps1 artifacts/log/$(_BuildConfig)
          displayName: Finish background dump collection
          continueOnError: true
          condition: always()

        - powershell: |
            $version = $(node -p "require('./package.json').version" | Out-String).Trim()
            yarn install
            md $(Build.SourcesDirectory)/artifacts/packages/VSCode/$(_BuildConfig)/ -ea 0
            npx vsce@1.103.1 package -o $(Build.SourcesDirectory)/artifacts/packages/VSCode/$(_BuildConfig)/blazorwasm-companion-$version.vsix
          displayName: Produce Blazor WASM Debugging Extension VSIX
          workingDirectory: $(Build.SourcesDirectory)/src/Razor/src/Microsoft.AspNetCore.Razor.VSCode.BlazorWasmDebuggingExtension
          failOnStderr: true
          condition: and(succeeded(), eq(variables['_BuildConfig'], 'Release'))

        - task: PublishBuildArtifacts@1
          displayName: Upload Test Results
          condition: always()
          continueOnError: true
          inputs:
            pathtoPublish: artifacts/TestResults/$(_BuildConfig)/
            artifactName: $(Agent.Os)_$(Agent.JobName) TestResults
            artifactType: Container
            parallel: true

        # - task: PublishTestResults@2
        #   displayName: Publish VSCode Test Results
        #   inputs:
        #     testResultsFormat: 'JUnit'
        #     testResultsFiles: '*.xml'
        #     searchFolder: '$(Build.SourcesDirectory)/artifacts/TestResults/$(_BuildConfig)'
        #   continueOnError: true
        #   condition: always()

        - task: PublishBuildArtifacts@1
          displayName: Publish VSIX Artifacts
          inputs:
            PathtoPublish: '$(Build.SourcesDirectory)/artifacts/VSSetup/$(_BuildConfig)'
            PublishLocation: Container
            ArtifactName: VSIX_$(Agent.Os)_$(_BuildConfig)
          continueOnError: true
          condition: and(succeeded(), eq(variables['system.pullrequest.isfork'], false), eq(variables['_BuildConfig'], 'Release'))

        - task: PublishBuildArtifacts@1
          displayName: Publish VS for Mac Artifacts
          inputs:
            PathtoPublish: '$(Build.SourcesDirectory)/artifacts/MPack/$(_BuildConfig)'
            PublishLocation: Container
            ArtifactName: MPack_$(Agent.Os)_$(_BuildConfig)
          continueOnError: true
          condition: and(succeeded(), eq(variables['system.pullrequest.isfork'], false), eq(variables['_BuildConfig'], 'Release'))

        - task: PublishBuildArtifacts@1
          displayName: Publish package artifacts
          inputs:
            PathtoPublish: $(Build.SourcesDirectory)/artifacts/packages/$(_BuildConfig)
            PublishLocation: Container
            ArtifactName: Packages_$(Agent.Os)_$(_BuildConfig)
          continueOnError: true
          condition: and(succeeded(), eq(variables['system.pullrequest.isfork'], false), eq(variables['_BuildConfig'], 'Release'))

        - task: PublishBuildArtifacts@1
          displayName: Publish VS Code extension artifacts
          inputs:
            PathtoPublish: $(Build.SourcesDirectory)/artifacts/packages/VSCode/$(_BuildConfig)
            PublishLocation: Container
            ArtifactName: BlazorWasmDebuggingExtension
          continueOnError: true
          condition: and(succeeded(), eq(variables['system.pullrequest.isfork'], false), eq(variables['_BuildConfig'], 'Release'))

      - job: macOS
        pool:
          vmImage: macOS-11
        strategy:
          matrix:
            debug:
              _BuildConfig: Debug
            release:
              _BuildConfig: Release
        steps:
        - task: NodeTool@0
          displayName: Install Node 10.x
          inputs:
            versionSpec: 10.x
        - ${{ if ne(variables['System.TeamProject'], 'public') }}:
          - task: Bash@3
            displayName: Setup Private Feeds Credentials
            inputs:
              filePath: $(Build.SourcesDirectory)/eng/common/SetupNugetSources.sh
              arguments: $(Build.SourcesDirectory)/NuGet.config $Token
            env:
              Token: $(dn-bot-dnceng-artifact-feeds-rw)
        - script: eng/common/cibuild.sh
            --configuration $(_BuildConfig)
            --prepareMachine
            $(_InternalRuntimeDownloadArgs)
          name: Build
          displayName: Build
          condition: succeeded()
        - task: PublishBuildArtifacts@1
          displayName: Upload TestResults
          condition: always()
          continueOnError: true
          inputs:
            pathtoPublish: artifacts/TestResults/$(_BuildConfig)/
            artifactName: $(Agent.Os)_$(Agent.JobName) TestResults
            artifactType: Container
            parallel: true

      - job: Linux
        container:
          image: mcr.microsoft.com/dotnet-buildtools/prereqs:centos-7
          options: --init # This ensures all the stray defunct processes are reaped.
        pool:
          ${{ if eq(variables['System.TeamProject'], 'public') }}:
            vmImage: ubuntu-latest
          ${{ if eq(variables['System.TeamProject'], 'internal') }}:
            name: NetCore1ESPool-Internal
            demands: ImageOverride -equals Build.Ubuntu.1804.Amd64

        variables:
        - LC_ALL: 'en_US.UTF-8'
        - LANG: 'en_US.UTF-8'
        - LANGUAGE: 'en_US.UTF-8'
        strategy:
          matrix:
            debug:
              _BuildConfig: Debug
            release:
              _BuildConfig: Release
        steps:
        - task: NodeTool@0
          displayName: Install Node 10.x
          inputs:
            versionSpec: 10.x
        - ${{ if ne(variables['System.TeamProject'], 'public') }}:
          - task: Bash@3
            displayName: Setup Private Feeds Credentials
            inputs:
              filePath: $(Build.SourcesDirectory)/eng/common/SetupNugetSources.sh
              arguments: $(Build.SourcesDirectory)/NuGet.config $Token
            env:
              Token: $(dn-bot-dnceng-artifact-feeds-rw)
        - script: eng/common/cibuild.sh
            --configuration $(_BuildConfig)
            --prepareMachine
            $(_InternalRuntimeDownloadArgs)
          name: Build
          displayName: Build
          condition: succeeded()
        - task: PublishBuildArtifacts@1
          displayName: Upload Test Results
          condition: always()
          continueOnError: true
          inputs:
            pathtoPublish: artifacts/TestResults/$(_BuildConfig)/
            artifactName: $(Agent.Os)_$(Agent.JobName) TestResults
            artifactType: Container
            parallel: true

- ${{ if and(ne(variables['System.TeamProject'], 'public'), notin(variables['Build.Reason'], 'PullRequest')) }}:
  - stage: publishBuildAssets
    displayName: Publish to Build Asset Registry
    dependsOn: build
    jobs:
      # Publish to Build Asset Registry
      - template: /eng/common/templates/job/publish-build-assets.yml
        parameters:
          publishUsingPipelines: true
          pool:
            name: NetCore1ESPool-Svc-Internal
            demands: ImageOverride -equals windows.vs2022.amd64

  - template: eng\common\templates\post-build\post-build.yml
    parameters:
      validateDependsOn:
        - publishBuildAssets
      publishingInfraVersion: 3
      enableSigningValidation: false
      enableNugetValidation: false
      SDLValidationParameters:
        enable: true
        params: >-
          -SourceToolsList @("policheck","credscan")
          -TsaInstanceURL $(_TsaInstanceURL)
          -TsaProjectName $(_TsaProjectName)
          -TsaNotificationEmail $(_TsaNotificationEmail)
          -TsaCodebaseAdmin $(_TsaCodebaseAdmin)
          -TsaBugAreaPath $(_TsaBugAreaPath)
          -TsaIterationPath $(_TsaIterationPath)
          -TsaRepositoryName "Razor-Tooling"
          -TsaCodebaseName "Razor-Tooling"
          -TsaPublish $True<|MERGE_RESOLUTION|>--- conflicted
+++ resolved
@@ -252,12 +252,10 @@
               artifactName: $(Agent.Os)_$(Agent.JobName) BuildVSIXBinLog
               artifactType: Container
               parallel: true
-<<<<<<< HEAD
+
         - powershell: eng\SetupVSHive.ps1
           displayName: Setup VS Hive
-=======
-
->>>>>>> c8b90568
+
         - script: eng\CIBuild.cmd
             -configuration $(_BuildConfig)
             -prepareMachine
