<<<<<<< HEAD
﻿Source Location: (84:1,7 [109] x:\dir\subdir\Test\TestComponent.cshtml)
=======
Source Location: (84:1,7 [107] x:\dir\subdir\Test\TestComponent.cshtml)
>>>>>>> 323f505b
|
    public int ParentValue { get; set; } = 42;
    public EventCallback<int> UpdateValue { get; set; }
|
Generated Location: (1544:31,7 [107] )
|
    public int ParentValue { get; set; } = 42;
    public EventCallback<int> UpdateValue { get; set; }
|
<|MERGE_RESOLUTION|>--- conflicted
+++ resolved
@@ -1,8 +1,4 @@
-<<<<<<< HEAD
-﻿Source Location: (84:1,7 [109] x:\dir\subdir\Test\TestComponent.cshtml)
-=======
-Source Location: (84:1,7 [107] x:\dir\subdir\Test\TestComponent.cshtml)
->>>>>>> 323f505b
+﻿Source Location: (84:1,7 [107] x:\dir\subdir\Test\TestComponent.cshtml)
 |
     public int ParentValue { get; set; } = 42;
     public EventCallback<int> UpdateValue { get; set; }
