﻿Source Location: (30:0,30 [11] x:\dir\subdir\Test\TestComponent.cshtml)
|ParentValue|
Generated Location: (1036:25,30 [11] )
|ParentValue|

Source Location: (84:1,7 [138] x:\dir\subdir\Test\TestComponent.cshtml)
|
    public CustomValue ParentValue { get; set; } = new CustomValue();
    public EventCallback<CustomValue> UpdateValue { get; set; }
|
<<<<<<< HEAD
Generated Location: (1638:43,7 [138] )
=======
Generated Location: (1631:43,7 [140] )
>>>>>>> e11a4b1f
|
    public CustomValue ParentValue { get; set; } = new CustomValue();
    public EventCallback<CustomValue> UpdateValue { get; set; }
|
<|MERGE_RESOLUTION|>--- conflicted
+++ resolved
@@ -8,11 +8,7 @@
     public CustomValue ParentValue { get; set; } = new CustomValue();
     public EventCallback<CustomValue> UpdateValue { get; set; }
 |
-<<<<<<< HEAD
 Generated Location: (1638:43,7 [138] )
-=======
-Generated Location: (1631:43,7 [140] )
->>>>>>> e11a4b1f
 |
     public CustomValue ParentValue { get; set; } = new CustomValue();
     public EventCallback<CustomValue> UpdateValue { get; set; }
