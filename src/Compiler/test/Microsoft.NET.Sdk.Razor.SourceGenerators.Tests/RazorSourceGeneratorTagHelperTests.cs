﻿// Licensed to the .NET Foundation under one or more agreements.
// The .NET Foundation licenses this file to you under the MIT license.

#nullable enable

using System.Linq;
using System.Threading.Tasks;
<<<<<<< HEAD
using Microsoft.CodeAnalysis.CSharp;
=======
using Microsoft.AspNetCore.Razor.Test.Common;
>>>>>>> 379929ed
using Xunit;

namespace Microsoft.NET.Sdk.Razor.SourceGenerators;

public sealed class RazorSourceGeneratorTagHelperTests : RazorSourceGeneratorTestsBase
{
    [Fact]
    public async Task CustomTagHelper()
    {
        // Arrange
        var project = CreateTestProject(new()
        {
            ["Views/Home/Index.cshtml"] = """
                @addTagHelper *, TestProject

                <email>
                    custom tag helper
                    <email>nested tag helper</email>
                </email>
                """
        }, new()
        {
            ["EmailTagHelper.cs"] = """
                using Microsoft.AspNetCore.Razor.TagHelpers;

                public class EmailTagHelper : TagHelper
                {
                    public override void Process(TagHelperContext context, TagHelperOutput output)
                    {
                        output.TagName = "a";
                    }
                }
                """
        });
        var compilation = await project.GetCompilationAsync();
        var driver = await GetDriverAsync(project);

        // Act
        var result = RunGenerator(compilation!, ref driver, out compilation);

        // Assert
        Assert.Contains("EmailTagHelper", result.GeneratedSources.Single().SourceText.ToString());
        result.VerifyOutputsMatchBaseline();
        await VerifyRazorPageMatchesBaselineAsync(compilation, "Views_Home_Index");
    }

    [Theory]
    [InlineData("Index")]
    [InlineData("CustomEncoder")]
    [InlineData("NullEncoder")]
    [InlineData("TwoEncoders")]
    [InlineData("ThreeEncoders")]
    public async Task Encoders(string name)
    {
        // Arrange
        var project = CreateTestProject(new()
        {
            // https://github.com/dotnet/aspnetcore/tree/b40cc0b/src/Mvc/test/WebSites/TagHelpersWebSite/Views/Encoders
            ["Views/Home/Index.cshtml"] = """
                @addTagHelper TestProject.TagHelpers.DefaultEncoderTagHelper, TestProject

                @{
                    var count = 0;
                    var innerCount = 0;
                }

                <pre>@($"Outer knows <b>{ ++count } < 4</b>")
                <inner>@($"Inner knows <b>{ ++innerCount } < 4</b>")</inner></pre>
                """,
            ["Views/Home/CustomEncoder.cshtml"] = """
                @addTagHelper TestProject.TagHelpers.CustomEncoderTagHelper, TestProject

                @{
                    var count = 0;
                    var innerCount = 0;
                }

                <pre>@($"Outer knows <b>{ ++count } < 4</b>")
                <inner>@($"Inner knows <b>{ ++innerCount } < 4</b>")</inner></pre>
                """,
            ["Views/Home/NullEncoder.cshtml"] = """
                @addTagHelper TestProject.TagHelpers.NullEncoderTagHelper, TestProject

                @{
                    var count = 0;
                    var innerCount = 0;
                }

                <pre>@($"Outer knows <b>{ ++count } < 4</b>")
                <inner>@($"Inner knows <b>{ ++innerCount } < 4</b>")</inner></pre>
                """,
            ["Views/Home/TwoEncoders.cshtml"] = """
                @addTagHelper TestProject.TagHelpers.CustomEncoderTagHelper, TestProject
                @addTagHelper TestProject.TagHelpers.NullEncoderTagHelper, TestProject

                @{
                    var count = 0;
                    var innerCount = 0;
                }

                <pre>@($"Outer knows <b>{ ++count } < 4</b>")
                <inner>@($"Inner knows <b>{ ++innerCount } < 4</b>")</inner></pre>
                """,
            ["Views/Home/ThreeEncoders.cshtml"] = """
                @addTagHelper TestProject.TagHelpers.CustomEncoderTagHelper, TestProject
                @addTagHelper TestProject.TagHelpers.DefaultEncoderTagHelper, TestProject
                @addTagHelper TestProject.TagHelpers.NullEncoderTagHelper, TestProject

                @{
                    var count = 0;
                    var innerCount = 0;
                }

                <pre>@($"Outer knows <b>{ ++count } < 4</b>")
                <inner>@($"Inner knows <b>{ ++innerCount } < 4</b>")</inner></pre>
                """,
        }, new()
        {
            ["GlobalUsings.g.cs"] = """
                global using System.IO;
                global using System.Threading.Tasks;
                """,
            ["DefaultEncoderTagHelper.cs"] = """
                using Microsoft.AspNetCore.Razor.TagHelpers;

                namespace TestProject.TagHelpers;

                [HtmlTargetElement("pre")]
                [HtmlTargetElement("inner")]
                [OutputElementHint("pre")]
                public class DefaultEncoderTagHelper : TagHelper
                {
                    public override int Order => 2;

                    public override async Task ProcessAsync(TagHelperContext context, TagHelperOutput output)
                    {
                        var defaultContent = await output.GetChildContentAsync();

                        output.Content
                            .SetHtmlContent("Default encoder: ")
                            .AppendHtml(defaultContent);
                        output.TagName = "pre";
                    }
                }
                """,
            ["CustomEncoderTagHelper.cs"] = """
                using System.Text.Encodings.Web;
                using Microsoft.AspNetCore.Razor.TagHelpers;

                namespace TestProject.TagHelpers;

                [HtmlTargetElement("pre")]
                public class CustomEncoderTagHelper : TagHelper
                {
                    public override int Order => 1;

                    public override async Task ProcessAsync(TagHelperContext context, TagHelperOutput output)
                    {
                        var encoder = new CustomEncoder();
                        var customContent = await output.GetChildContentAsync(encoder);

                        // Note this is very unsafe. Should always post-process content that may not be fully HTML encoded before
                        // writing it into a response. Here for example, could pass SetContent() a string and that would be
                        // HTML encoded later.
                        output.PreContent
                            .SetHtmlContent("Custom encoder: ")
                            .AppendHtml(customContent)
                            .AppendHtml("<br />");
                    }

                    // Simple encoder that just wraps "string" as "Custom[[string]]". Note: Lacks all parameter checks.
                    private class CustomEncoder : HtmlEncoder
                    {
                        public CustomEncoder()
                        {
                        }

                        public override int MaxOutputCharactersPerInputCharacter => 1;

                        public override string Encode(string value) => $"Custom[[{ value }]]";

                        public override void Encode(TextWriter output, char[] value, int startIndex, int characterCount)
                        {
                            if (characterCount == 0)
                            {
                                return;
                            }

                            output.Write("Custom[[");
                            output.Write(value, startIndex, characterCount);
                            output.Write("]]");
                        }

                        public override void Encode(TextWriter output, string value, int startIndex, int characterCount)
                        {
                            if (characterCount == 0)
                            {
                                return;
                            }

                            output.Write("Custom[[");
                            output.Write(value.Substring(startIndex, characterCount));
                            output.Write("]]");
                        }

                        public override unsafe int FindFirstCharacterToEncode(char* text, int textLength) => -1;

                        public override unsafe bool TryEncodeUnicodeScalar(
                            int unicodeScalar,
                            char* buffer,
                            int bufferLength,
                            out int numberOfCharactersWritten)
                        {
                            numberOfCharactersWritten = 0;

                            return false;
                        }

                        public override bool WillEncode(int unicodeScalar) => false;
                    }
                }
                """,
            ["NullEncoderTagHelper.cs"] = """
                using Microsoft.AspNetCore.Razor.TagHelpers;

                namespace TestProject.TagHelpers;

                [HtmlTargetElement("pre")]
                public class NullEncoderTagHelper : TagHelper
                {
                    public override int Order => 3;

                    public override async Task ProcessAsync(TagHelperContext context, TagHelperOutput output)
                    {
                        var nullContent = await output.GetChildContentAsync(NullHtmlEncoder.Default);

                        // Note this is very unsafe. Should always post-process content that may not be fully HTML encoded before
                        // writing it into a response. Here for example, could pass SetContent() a string and that would be
                        // HTML encoded later.
                        output.PostContent
                            .SetHtmlContent("<br />Null encoder: ")
                            .AppendHtml(nullContent);
                    }
                }
                """,
        });
        project = project.WithCompilationOptions(((CSharpCompilationOptions)project.CompilationOptions!)
            .WithAllowUnsafe(true));
        var compilation = await project.GetCompilationAsync();
        var driver = await GetDriverAsync(project);

        // Act
        RunGenerator(compilation!, ref driver, out compilation);

        // Assert
        await VerifyRazorPageMatchesBaselineAsync(compilation, $"Views_Home_{name}");
    }

    [Fact]
    public async Task Form_Employee()
    {
        // Arrange
        var project = CreateTestProject(new()
        {
            // https://github.com/dotnet/aspnetcore/blob/b40cc0b/src/Mvc/test/WebSites/TagHelpersWebSite/Views/Employee/Create.cshtml
            ["Views/Home/Index.cshtml"] = """
                @model TestProject.Models.Employee
                @addTagHelper *, Microsoft.AspNetCore.Mvc.TagHelpers
                
                @{
                    Html.Html5DateRenderingMode = Html5DateRenderingMode.Rfc3339;
                }
                
                <!DOCTYPE html>
                <html>
                <head>
                    <meta name="viewport" content="width=device-width" />
                    <title>Create</title>
                </head>
                <body>
                
                    <form asp-antiforgery="false">
                
                        <div class="form-horizontal">
                            <h4>Employee</h4>
                            <hr />
                            <div asp-validation-summary="All" class="text-danger">
                            </div>
                            <div class="form-group">
                                <label asp-for="Age" class="control-label col-md-2"></label>
                                <div class="col-md-10">
                                    <input asp-for="Age" class="form-control" />
                                    <span asp-validation-for="Age"></span>
                                </div>
                            </div>
                            <div class="form-group">
                                <label asp-for="Email" class="control-label col-md-2"></label>
                                <div class="col-md-10">
                                    <input asp-for="Email" class="form-control" />
                                    <span asp-validation-for="Email"></span>
                                </div>
                            </div>
                            <input type="hidden" asp-for="EmployeeId" value="0" />
                            <div class="form-group">
                                <label asp-for="FullName" class="control-label col-md-2"></label>
                                <div class="col-md-10">
                                    <input asp-for="FullName" class="form-control" />
                                    <span asp-validation-for="FullName"></span>
                                </div>
                            </div>
                            <div class="form-group">
                                <label asp-for="Gender" class="control-label col-md-2"></label>
                                <div class="col-md-10">
                                    <input type="radio" asp-for="Gender" value="M" /> Male
                                    <input type="radio" asp-for="Gender" value="F" /> Female
                                    <span asp-validation-for="Gender"></span>
                                </div>
                            </div>
                            <div class="form-group">
                                <label asp-for="JoinDate" class="control-label col-md-2"></label>
                                <div class="col-md-10">
                                    <input asp-for="JoinDate" class="form-control" />
                                    <span asp-validation-for="JoinDate"></span>
                                </div>
                            </div>
                            <div class="form-group">
                                <label asp-for="Salary" class="control-label col-md-2"></label>
                                <div class="col-md-10">
                                    <input asp-for="Salary" class="form-control" />
                                    <span asp-validation-for="Salary"></span>
                                </div>
                            </div>
                
                            <div class="form-group">
                                <div class="col-md-offset-2 col-md-10">
                                    <input type="submit" value="Create" class="btn btn-default" />
                                </div>
                            </div>
                        </div>
                    </form>
                </body>
                </html>
                """,
        }, new()
        {
            ["Models/Employee.cs"] = """
                using System;
                using System.ComponentModel.DataAnnotations;

                namespace TestProject.Models;

                public class Employee
                {
                    public int EmployeeId { get; set; }

                    [Display(Name = "Full Name", ShortName = "FN")]
                    public string? FullName { get; set; }

                    [DisplayFormat(NullDisplayText = "Not specified")]
                    public string? Gender { get; set; }

                    [Range(10, 100)]
                    public int Age { get; set; }

                    [Required]
                    [DataType(DataType.Date)]
                    public DateTimeOffset? JoinDate { get; set; }

                    [DataType(DataType.EmailAddress)]
                    public string? Email { get; set; }

                    [DisplayFormat(NullDisplayText = "Not specified")]
                    public int? Salary { get; set; }
                }
                """,
        });
        var compilation = await project.GetCompilationAsync();
        var driver = await GetDriverAsync(project);

        // Act
        RunGenerator(compilation!, ref driver, out compilation);

        // Assert
        await VerifyRazorPageMatchesBaselineAsync(compilation, "Views_Home_Index");
    }

    [Fact]
    public async Task TagHelpersWebSite()
    {
        // Arrange
        var project = CreateTestProject(new()
        {
            // https://github.com/dotnet/aspnetcore/blob/b40cc0b/src/Mvc/test/WebSites/TagHelpersWebSite/Views/Home/Index.cshtml
            ["Views/Home/Index.cshtml"] = """
                @using TestProject.Models
                @using Microsoft.AspNetCore.Mvc.Razor

                @model WebsiteContext
                @{
                    ViewBag.Title = "Home Page";
                    ViewData.Model = new()
                    {
                        Approved = false,
                        CopyrightYear = 2015,
                        Version = new Version(1, 3, 3, 7),
                        TagsToShow = 20
                    };
                }

                @addTagHelper *, TestProject

                @section css {
                    <style condition="!Model.Approved">
                        h1 {
                            color:red;
                            font-size:2em;
                        }
                    </style>
                }

                @functions {
                    public void RenderTemplate(string title, Func<string, HelperResult> template)
                    {
                        Output.WriteLine("<br /><p><em>Rendering Template:</em></p>");
                        var helperResult = template(title);
                        helperResult.WriteTo(Output, HtmlEncoder);
                    }
                }

                <div condition="!Model.Approved">
                    <p>This website has <strong surround="em">not</strong> been approved yet. Visit www.contoso.com for <strong make-pretty="false">more</strong> information.</p>
                </div>

                <div>
                    <h3>Current Tag Cloud from Tag Helper</h3>
                    <tag-cloud count="Model.TagsToShow" surround="div" />
                    <h3>Current Tag Cloud from ViewComponentHelper:</h3>
                    <section bold>@await Component.InvokeAsync("Tags", new { count = 15 })</section>
                    @{
                        RenderTemplate(
                            "Tag Cloud from Template: ",
                            @<div condition="true"><h3>@item</h3><tag-cloud count="Model.TagsToShow"></tag-cloud></div>);
                    }
                </div>

                <div>
                    <h3>Dictionary Valued Model Expression</h3>
                    <div prefix-test1="@Model.TagsToShow" prefix-test2="@Model.Version.Build"></div>
                </div>

                @section footerContent {
                    <p condition="Model.Approved" bold surround="section">&copy; @Model.CopyrightYear - My ASP.NET Application</p>
                }
                """,
            ["Views/_ViewStart.cshtml"] = """
                @{
                    Layout = "/Views/Shared/_Layout.cshtml";
                }
                """,
            ["Views/Shared/_Layout.cshtml"] = """
                <!DOCTYPE html>
                <html>
                <head>
                    <meta charset="utf-8" />
                    <meta name="viewport" content="width=device-width, initial-scale=1.0" />
                    <title>@ViewBag.Title - My ASP.NET Application</title>

                    @RenderSection("css", required: false)
                </head>
                <body>
                    <h1>ASP.NET vNext - @ViewBag.Title</h1>
                    <div>
                        @RenderBody()
                        <hr />
                        <footer>
                            @RenderSection("footerContent", required: false)
                        </footer>
                    </div>
                </body>
                </html>
                """
        }, new()
        {
            ["GlobalUsings.g.cs"] = """
                global using System;
                global using System.Collections.Generic;
                global using System.IO;
                global using System.Linq;
                global using System.Threading.Tasks;
                """,
            ["Models/WebsiteContext.cs"] = """
                namespace TestProject.Models;

                public class WebsiteContext
                {
                    public Version Version { get; set; }

                    public int CopyrightYear { get; set; }

                    public bool Approved { get; set; }

                    public int TagsToShow { get; set; }
                }
                """,
            ["AutoLinkerTagHelper.cs"] = """
                using System.Text.RegularExpressions;
                using Microsoft.AspNetCore.Razor.TagHelpers;

                namespace TestProject.TagHelpers;

                [HtmlTargetElement("p")]
                public class AutoLinkerTagHelper : TagHelper
                {
                    public override async Task ProcessAsync(TagHelperContext context, TagHelperOutput output)
                    {
                        var childContent = await output.GetChildContentAsync();

                        // Find Urls in the content and replace them with their anchor tag equivalent.
                        output.Content.AppendHtml(Regex.Replace(
                            childContent.GetContent(),
                            @"\b(?:https?://|www\.)(\S+)\b",
                            "<strong><a target=\"_blank\" href=\"http://$0\">$0</a></strong>"));
                    }
                }
                """,
            ["BoldTagHelper.cs"] = """
                using Microsoft.AspNetCore.Razor.TagHelpers;

                namespace TestProject.TagHelpers;

                [HtmlTargetElement(Attributes = "bold")]
                public class BoldTagHelper : TagHelper
                {
                    public override int Order
                    {
                        get
                        {
                            return int.MinValue;
                        }
                    }

                    public override void Process(TagHelperContext context, TagHelperOutput output)
                    {
                        output.Attributes.RemoveAll("bold");
                        output.PreContent.AppendHtml("<b>");
                        output.PostContent.AppendHtml("</b>");
                    }
                }
                """,
            ["ConditionTagHelper.cs"] = """
                using Microsoft.AspNetCore.Razor.TagHelpers;

                namespace TestProject.TagHelpers;

                [HtmlTargetElement("div")]
                [HtmlTargetElement("style")]
                [HtmlTargetElement("p")]
                public class ConditionTagHelper : TagHelper
                {
                    public bool? Condition { get; set; }

                    public override int Order
                    {
                        get
                        {
                            // Run after other tag helpers targeting the same element. Other tag helpers have Order <= 0.
                            return 1000;
                        }
                    }

                    public override void Process(TagHelperContext context, TagHelperOutput output)
                    {
                        // If a condition is set and evaluates to false, don't render the tag.
                        if (Condition.HasValue && !Condition.Value)
                        {
                            output.SuppressOutput();
                        }
                    }
                }
                """,
            ["DictionaryPrefixTestTagHelper.cs"] = """
                using Microsoft.AspNetCore.Mvc.Rendering;
                using Microsoft.AspNetCore.Mvc.ViewFeatures;
                using Microsoft.AspNetCore.Razor.TagHelpers;

                namespace TestProject.TagHelpers;

                [HtmlTargetElement(Attributes = "prefix-*")]
                public class DictionaryPrefixTestTagHelper : TagHelper
                {
                    [HtmlAttributeName(DictionaryAttributePrefix = "prefix-")]
                    public IDictionary<string, ModelExpression> PrefixValues { get; set; } = new Dictionary<string, ModelExpression>();

                    public override void Process(TagHelperContext context, TagHelperOutput output)
                    {
                        var ulTag = new TagBuilder("ul");

                        foreach (var item in PrefixValues)
                        {
                            var liTag = new TagBuilder("li");

                            liTag.InnerHtml.Append(item.Value.Name);

                            ulTag.InnerHtml.AppendHtml(liTag);
                        }

                        output.Content.SetHtmlContent(ulTag);
                    }
                }
                """,
            ["PrettyTagHelper.cs"] = """
                using Microsoft.AspNetCore.Mvc.Rendering;
                using Microsoft.AspNetCore.Mvc.ViewFeatures;
                using Microsoft.AspNetCore.Razor.TagHelpers;

                namespace TestProject.TagHelpers;

                [HtmlTargetElement("*")]
                public class PrettyTagHelper : TagHelper
                {
                    private static readonly Dictionary<string, string> PrettyTagStyles =
                        new Dictionary<string, string>(StringComparer.OrdinalIgnoreCase)
                        {
                            { "a", "background-color: gray;color: white;border-radius: 3px;"
                                + "border: 1px solid black;padding: 3px;font-family: cursive;" },
                            { "strong", "font-size: 1.25em;text-decoration: underline;" },
                            { "h1", "font-family: cursive;" },
                            { "h3", "font-family: cursive;" }
                        };

                    public bool? MakePretty { get; set; }

                    public string Style { get; set; }

                    [ViewContext]
                    [HtmlAttributeNotBound]
                    public ViewContext ViewContext { get; set; }

                    public override void Process(TagHelperContext context, TagHelperOutput output)
                    {
                        if (MakePretty.HasValue && !MakePretty.Value)
                        {
                            return;
                        }

                        if (output.TagName == null)
                        {
                            // Another tag helper e.g. TagCloudViewComponentTagHelper has suppressed the start and end tags.
                            return;
                        }

                        string prettyStyle;

                        if (PrettyTagStyles.TryGetValue(output.TagName, out prettyStyle))
                        {
                            var style = Style ?? string.Empty;
                            if (!string.IsNullOrEmpty(style))
                            {
                                style += ";";
                            }

                            output.Attributes.SetAttribute("style", style + prettyStyle);
                        }
                    }
                }
                """,
            ["SurroundTagHelper.cs"] = """
                using Microsoft.AspNetCore.Razor.TagHelpers;

                namespace TestProject.TagHelpers;

                [HtmlTargetElement(Attributes = nameof(Surround))]
                public class SurroundTagHelper : TagHelper
                {
                    public override int Order
                    {
                        get
                        {
                            // Run first
                            return int.MinValue;
                        }
                    }

                    public string Surround { get; set; }

                    public override void Process(TagHelperContext context, TagHelperOutput output)
                    {
                        var surroundingTagName = Surround.ToLowerInvariant();

                        output.PreElement.AppendHtml($"<{surroundingTagName}>");
                        output.PostElement.AppendHtml($"</{surroundingTagName}>");
                    }
                }
                """,
            ["TagCloudViewComponentTagHelper.cs"] = """
                using System.Reflection;
                using System.Text.Encodings.Web;
                using Microsoft.AspNetCore.Mvc;
                using Microsoft.AspNetCore.Mvc.Rendering;
                using Microsoft.AspNetCore.Mvc.ViewComponents;
                using Microsoft.AspNetCore.Mvc.ViewFeatures;
                using Microsoft.AspNetCore.Razor.TagHelpers;

                namespace MvcSample.Web.Components;

                [HtmlTargetElement("tag-cloud")]
                [ViewComponent(Name = "Tags")]
                public class TagCloudViewComponentTagHelper : ITagHelper
                {
                    private static readonly string[] Tags =
                        ("Lorem ipsum dolor sit amet consectetur adipisicing elit sed do eiusmod tempor incididunt ut labore et dolore magna aliqua" +
                         "Ut enim ad minim veniam quis nostrud exercitation ullamco laboris nisi ut aliquip ex ea commodo consequat Duis aute irure " +
                         "dolor in reprehenderit in voluptate velit esse cillum dolore eu fugiat nulla pariatur Excepteur sint occaecat cupidatat" +
                         "non proident, sunt in culpa qui officia deserunt mollit anim id est laborum")
                            .Split(new char[] { ' ' }, StringSplitOptions.RemoveEmptyEntries)
                            .ToArray();
                    private readonly HtmlEncoder _htmlEncoder;

                    public TagCloudViewComponentTagHelper(HtmlEncoder htmlEncoder)
                    {
                        _htmlEncoder = htmlEncoder;
                    }

                    public int Count { get; set; }

                    [HtmlAttributeNotBound]
                    [ViewContext]
                    public ViewContext ViewContext { get; set; }

                    public int Order { get; } = 0;

                    public void Init(TagHelperContext context)
                    {
                    }

                    public async Task ProcessAsync(TagHelperContext context, TagHelperOutput output)
                    {
                        var result = await InvokeAsync(Count);
                        var writer = new StringWriter();

                        var viewComponentDescriptor = new ViewComponentDescriptor()
                        {
                            TypeInfo = typeof(TagCloudViewComponentTagHelper).GetTypeInfo(),
                            ShortName = "TagCloudViewComponentTagHelper",
                            FullName = "TagCloudViewComponentTagHelper",
                        };

                        await result.ExecuteAsync(new ViewComponentContext(
                            viewComponentDescriptor,
                            new Dictionary<string, object>(),
                            _htmlEncoder,
                            ViewContext,
                            writer));

                        output.TagName = null;
                        output.Content.AppendHtml(writer.ToString());
                    }

                    public async Task<IViewComponentResult> InvokeAsync(int count)
                    {
                        var tags = await GetTagsAsync(count);

                        return new ContentViewComponentResult(string.Join(",", tags));
                    }

                    private Task<string[]> GetTagsAsync(int count)
                    {
                        return Task.FromResult(GetTags(count));
                    }

                    private string[] GetTags(int count)
                    {
                        return Tags.Take(count).ToArray();
                    }
                }
                """,
        });
        project = project.WithCompilationOptions(((CSharpCompilationOptions)project.CompilationOptions!)
            .WithNullableContextOptions(CodeAnalysis.NullableContextOptions.Disable));
        var compilation = await project.GetCompilationAsync();
        var driver = await GetDriverAsync(project);

        // Act
        RunGenerator(compilation!, ref driver, out compilation);

        // Assert
        await VerifyRazorPageMatchesBaselineAsync(compilation, "Views_Home_Index");
    }

    [Fact]
    public async Task UnboundDynamicAttributes()
    {
        // Arrange
        var project = CreateTestProject(new()
        {
            // https://github.com/dotnet/aspnetcore/blob/b40cc0b/src/Mvc/test/WebSites/TagHelpersWebSite/Views/Home/UnboundDynamicAttributes.cshtml
            ["Views/Home/Index.cshtml"] = """
                @addTagHelper AddProcessedAttributeTagHelper, TestProject

                @{
                    var trueVar = true;
                    var falseVar = false;
                    var stringVar = "value";
                    string? nullVar = null;
                }

                @functions {
                    public Task DoSomething()
                    {
                        return Task.FromResult(true);
                    }
                }

                <input checked="@true" />
                <input checked="@trueVar" />
                <input checked="@false" />
                <input checked="@falseVar" />
                <input checked="  @true    " />
                <input checked="  @falseVar    " />
                <input checked="    @stringVar: @trueVar   " />
                <input checked="    value: @false   " />
                <input checked="@true @trueVar" />
                <input checked="   @falseVar  @true" />
                <input checked="@null" />
                <input checked="  @nullVar" />
                <input checked="@nullVar   " />
                <input checked="  @null @stringVar @trueVar" />
                <input checked=" @if (trueVar) { <text>True</text> } else { await DoSomething(); <text>False</text> } " />
                """
        }, new()
        {
            ["AddProcessedAttributeTagHelper.cs"] = """
                using Microsoft.AspNetCore.Razor.TagHelpers;

                [HtmlTargetElement("input")]
                public class AddProcessedAttributeTagHelper : TagHelper
                {
                    public override void Process(TagHelperContext context, TagHelperOutput output)
                    {
                        output.Attributes.Add(new TagHelperAttribute("processed"));
                    }
                }
                """
        });
        var compilation = await project.GetCompilationAsync();
        var driver = await GetDriverAsync(project);

        // Act
        RunGenerator(compilation!, ref driver, out compilation);

        // Assert
        await VerifyRazorPageMatchesBaselineAsync(compilation, "Views_Home_Index");
    }

    [Fact]
    public async Task ViewComponent()
    {
        // Arrange
        var project = CreateTestProject(new()
        {
            ["Views/Home/Index.cshtml"] = """
                @addTagHelper *, TestProject
                @{
                    var num = 42;
                }

                <vc:test text="Razor" number="@num" flag />
                """,
        }, new()
        {
            ["TestViewComponent.cs"] = """
                public class TestViewComponent
                {
                    public string Invoke(string text, int number, bool flag)
                    {
                        return text;
                    }
                }
                """,
        });
        var compilation = await project.GetCompilationAsync();
        var driver = await GetDriverAsync(project);

        // Act
        var result = RunGenerator(compilation!, ref driver, out compilation);

        // Assert
        Assert.Contains("HtmlTargetElementAttribute(\"vc:test\")", result.GeneratedSources.Single().SourceText.ToString());
        result.VerifyOutputsMatchBaseline();
        await VerifyRazorPageMatchesBaselineAsync(compilation, "Views_Home_Index");
    }

<<<<<<< HEAD
    [Fact]
    public async Task ViewComponentTagHelpers()
=======
    [Fact, WorkItem("https://github.com/dotnet/razor/issues/8718")]
    public async Task ComponentAndTagHelper()
>>>>>>> 379929ed
    {
        // Arrange
        var project = CreateTestProject(new()
        {
<<<<<<< HEAD
            // https://github.com/dotnet/aspnetcore/blob/b40cc0b/src/Mvc/test/WebSites/TagHelpersWebSite/Views/Home/ViewComponentTagHelpers.cshtml
            ["Views/Home/Index.cshtml"] = """
                @addTagHelper "*, TestProject"
                @{
                    var year = 2016;
                    var dict = new Dictionary<string, List<string>>();
                    var items = new List<string>() { "One", "Two", "Three" };
                    dict.Add("Foo", items);
                }

                <vc:generic items="dict"></vc:generic>
                <!-- <vc:generic items-foo="items"></vc:generic> -->
                <vc:duck beak-color="Green" /><br />
                <div>
                    <vc:copyright website="example.com" year="@year" bold></vc:copyright>
                </div>
                """,
            ["Views/Shared/Components/Generic/Default.cshtml"] = """
                @model Dictionary<string, List<string>>
                <div>Items: </div>
                <div>
                    @foreach (var item in Model)
                    {
                        <strong>@item.Key</strong><br/>
                        @foreach (var value in Model[item.Key])
                        {
                            <span>@value</span>
                        }
                    }
                </div>
                """,
            ["Views/Shared/Components/Duck/Default.cshtml"] = """
                @model string
                <div id="ascii" style="font-family:Courier New, Courier, monospace; font-size: 6px">
                    @Html.Raw(Model)
                </div>
                """,
            ["Views/Shared/Components/Copyright/Default.cshtml"] = """
                @model Dictionary<string, object>
                <footer>Copyright @Model["year"] @Model["website"]</footer>
                """,
        }, new()
        {
            ["GlobalUsings.g.cs"] = """
                global using System;
                global using System.Collections.Generic;
                """,
            ["BoldTagHelper.cs"] = """
                using Microsoft.AspNetCore.Razor.TagHelpers;

                [HtmlTargetElement(Attributes = "bold")]
                public class BoldTagHelper : TagHelper
                {
                    public override int Order
                    {
                        get
                        {
                            return int.MinValue;
                        }
                    }

                    public override void Process(TagHelperContext context, TagHelperOutput output)
                    {
                        output.Attributes.RemoveAll("bold");
                        output.PreContent.AppendHtml("<b>");
                        output.PostContent.AppendHtml("</b>");
                    }
                }
                """,
            ["GenericViewComponent.cs"] = """
                using Microsoft.AspNetCore.Mvc;

                public class GenericViewComponent : ViewComponent
                {
                    public IViewComponentResult Invoke(Dictionary<string, List<string>> items)
                    {
                        return View(items);
                    }
                }
                """,
            ["CopyrightViewComponent.cs"] = """
                using Microsoft.AspNetCore.Mvc;

                public class CopyrightViewComponent : ViewComponent
                {
                    public IViewComponentResult Invoke(string website, int year)
                    {
                        var dict = new Dictionary<string, object>
                        {
                            ["website"] = website,
                            ["year"] = year
                        };

                        return View(dict);
                    }
                }
                """,
            ["BeakColor.cs"] = """
                public enum BeakColor
                {
                    Red,
                    Blue,
                    Green,
                    Navy,
                    Brown,
                    Purple
                }
                """,
            ["DuckViewComponent.cs"] = """
                using System.Globalization;
                using Microsoft.AspNetCore.Mvc;

                public class DuckViewComponent : ViewComponent
                {
                    public IViewComponentResult Invoke(BeakColor beakColor)
                    {
                        var colorReplacement = string.Format(CultureInfo.InvariantCulture, "<span style='color:{0}'>&lt;</span>", beakColor);

                        var resultString = DuckString
                            .Replace("<", colorReplacement)
                            .Replace(Environment.NewLine, "<br>")
                            .Replace("\n", "<br>");

                        return View<string>(resultString);
                    }

                    private const string DuckString = @"
                          __
                        <(o )___
                         ( ._> /
                          `---'
                    ";
                }
                """,
        });
        var compilation = await project.GetCompilationAsync();
        var driver = await GetDriverAsync(project);

        // Act
        RunGenerator(compilation!, ref driver, out compilation);

        // Assert
        await VerifyRazorPageMatchesBaselineAsync(compilation, "Views_Home_Index");
    }

    [Theory]
    [InlineData("Views_Home_NestedViewImportsTagHelper")]
    [InlineData("Views_Shared_ViewWithLayoutAndNestedTagHelper")]
    [InlineData("Views_RemoveInheritedTagHelpers_ViewWithInheritedRemoveTagHelper")]
    [InlineData("Views_InheritedTagHelperPrefix_InheritedTagHelperPrefix")]
    [InlineData("Views_InheritedTagHelperPrefix_OverriddenTagHelperPrefix")]
    [InlineData("Views_InheritedTagHelperPrefix_NestedInheritedTagHelperPrefix_NestedInheritedTagHelperPrefix")]
    [InlineData("Views_InheritedTagHelperPrefix_NestedInheritedTagHelperPrefix_NestedOverriddenTagHelperPrefix")]
    [InlineData("Views_RemoveDefaultInheritedTagHelpers_Index")]
    public async Task ViewImports(string name)
    {
        // Arrange
        // https://github.com/dotnet/aspnetcore/blob/b40cc0b/src/Mvc/test/Mvc.FunctionalTests/TagHelpersTest.cs#L120
        var project = CreateTestProject(new()
        {
            ["Views/_ViewImports.cshtml"] = """
                @addTagHelper TestProject.TagHelpers.RootViewStartTagHelper, TestProject
                """,
            ["Views/Home/_ViewImports.cshtml"] = """
                @addTagHelper TestProject.TagHelpers.NestedViewImportsTagHelper, TestProject
                """,
            ["Views/Home/NestedViewImportsTagHelper.cshtml"] = """
                <root></root>
                <nested>some-content</nested>
                """,
            ["Views/Shared/_LayoutWithRootTagHelper.cshtml"] = """
                layout:<root></root>
                @RenderBody()
                """,
            ["Views/Shared/ViewWithLayoutAndNestedTagHelper.cshtml"] = """
                @{
                    Layout = "~/Views/Shared/_LayoutWithRootTagHelper.cshtml";
                }
                @addTagHelper TestProject.TagHelpers.NestedViewImportsTagHelper, TestProject
                <nested>some-content</nested>
                """,
            ["Views/RemoveInheritedTagHelpers/_ViewStart.cshtml"] = """
                @{ 
                    Layout = "~/Views/Shared/_LayoutWithRootTagHelper.cshtml";
                }
                """,
            ["Views/RemoveInheritedTagHelpers/_ViewImports.cshtml"] = """
                @removeTagHelper TestProject.TagHelpers.RootViewStartTagHelper, TestProject
                @addTagHelper TestProject.TagHelpers.NestedViewImportsTagHelper, TestProject
                """,
            ["Views/RemoveInheritedTagHelpers/ViewWithInheritedRemoveTagHelper.cshtml"] = """
                page:<root/>
                <nested>some-content</nested>
                """,
            ["Views/InheritedTagHelperPrefix/_ViewStart.cshtml"] = """
                @{ 
                    Layout = "~/Views/Shared/_LayoutWithRootTagHelper.cshtml";
                }
                """,
            ["Views/InheritedTagHelperPrefix/_ViewImports.cshtml"] = """
                @tagHelperPrefix inherited:
                """,
            ["Views/InheritedTagHelperPrefix/InheritedTagHelperPrefix.cshtml"] = """
                page:<inherited:root></inherited:root>
                """,
            ["Views/InheritedTagHelperPrefix/OverriddenTagHelperPrefix.cshtml"] = """
                @tagHelperPrefix overridden
                page:<overriddenroot></overriddenroot>
                """,
            ["Views/InheritedTagHelperPrefix/NestedInheritedTagHelperPrefix/_ViewImports.cshtml"] = """
                @tagHelperPrefix nested-
                """,
            ["Views/InheritedTagHelperPrefix/NestedInheritedTagHelperPrefix/NestedInheritedTagHelperPrefix.cshtml"] = """
                page:<nested-root></nested-root>
                """,
            ["Views/InheritedTagHelperPrefix/NestedInheritedTagHelperPrefix/NestedOverriddenTagHelperPrefix.cshtml"] = """
                @tagHelperPrefix nested-overridden
                page:<nested-overriddenroot></nested-overriddenroot>
                """,
            ["Views/RemoveDefaultInheritedTagHelpers/_ViewImports.cshtml"] = """
                @removeTagHelper *, Microsoft.AspNetCore.Mvc.Razor
                """,
            ["Views/RemoveDefaultInheritedTagHelpers/Index.cshtml"] = """
                <a href="~/VirtualPath">Virtual path</a>
                """,
        }, new()
        {
            ["RootViewStartTagHelper.cs"] = """
                using Microsoft.AspNetCore.Razor.TagHelpers;

                namespace TestProject.TagHelpers;

                [HtmlTargetElement("root")]
                public class RootViewStartTagHelper : TagHelper
                {
                    public override void Process(TagHelperContext context, TagHelperOutput output)
                    {
                        output.Content.AppendHtml("root-content");
                    }
                }
                """,
            ["NestedViewImportsTagHelper.cs"] = """
                using Microsoft.AspNetCore.Razor.TagHelpers;

                namespace TestProject.TagHelpers;

                [HtmlTargetElement("nested")]
                public class NestedViewImportsTagHelper : TagHelper
                {
                    public override void Process(TagHelperContext context, TagHelperOutput output)
                    {
                        output.Content.AppendHtml("nested-content");
                    }
                }
                """,
=======
            ["Views/Home/Index.cshtml"] = """
                @addTagHelper *, TestProject

                <email mail="example">custom tag helper</email>
                """,
            ["Shared/EmailTagHelper.razor"] = """
                @inherits ComponentAndTagHelper
                @code {
                    public string? Mail { get; set; }
                }
                """,
        }, new()
        {
            ["EmailTagHelper.cs"] = """
                using Microsoft.AspNetCore.Razor.TagHelpers;
                namespace MyApp.Shared;

                public abstract class ComponentAndTagHelper : TagHelper
                {
                    protected abstract void BuildRenderTree(Microsoft.AspNetCore.Components.Rendering.RenderTreeBuilder __builder);
                }

                public partial class EmailTagHelper : ComponentAndTagHelper
                {
                    public override void Process(TagHelperContext context, TagHelperOutput output)
                    {
                        output.TagName = "a";
                        output.Attributes.SetAttribute("href", $"mailto:{Mail}");
                    }
                }
                """
>>>>>>> 379929ed
        });
        var compilation = await project.GetCompilationAsync();
        var driver = await GetDriverAsync(project);

        // Act
<<<<<<< HEAD
        RunGenerator(compilation!, ref driver, out compilation);

        // Assert
        await VerifyRazorPageMatchesBaselineAsync(compilation, name);
    }

    [Fact]
    public async Task WebsiteInformationTagHelper()
=======
        var result = RunGenerator(compilation!, ref driver, out compilation);

        // Assert
        Assert.Empty(result.Diagnostics);
        Assert.Equal(2, result.GeneratedSources.Length);
        await VerifyRazorPageMatchesBaselineAsync(compilation, "Views_Home_Index");
    }

    [Fact, WorkItem("https://github.com/dotnet/razor/issues/8718")]
    public async Task ComponentAndTagHelper_HtmlTargetElement()
>>>>>>> 379929ed
    {
        // Arrange
        var project = CreateTestProject(new()
        {
<<<<<<< HEAD
            // https://github.com/dotnet/aspnetcore/blob/b40cc0b/src/Mvc/test/WebSites/TagHelpersWebSite/Views/Home/About.cshtml
            ["Views/Home/Index.cshtml"] = """
                @using TestProject.Models

                @{
                    ViewBag.Title = "About";
                }

                @addTagHelper ATagHelper, TestProject
                @addTagHelper WebsiteInformationTagHelper, TestProject

                <div>
                    <p>Hello, you've reached the about page.</p>

                    <h3>Information about our website (outdated):</h3>
                    <website-information info="new WebsiteContext {
                                                    Version = new Version(1, 1),
                                                    CopyrightYear = 1990,
                                                    Approved = true,
                                                    TagsToShow = 30 }"/>
                </div>
                """
        }, new()
        {
            ["Models/WebsiteContext.cs"] = """
                using System;

                namespace TestProject.Models;

                public class WebsiteContext
                {
                    public required Version Version { get; set; }

                    public int CopyrightYear { get; set; }

                    public bool Approved { get; set; }

                    public int TagsToShow { get; set; }
                }
                """,
            ["WebsiteInformationTagHelper.cs"] = """
                using System;
                using System.Globalization;
                using Microsoft.AspNetCore.Razor.TagHelpers;
                using TestProject.Models;

                public class WebsiteInformationTagHelper : TagHelper
                {
                    public required WebsiteContext Info { get; set; }

                    public override void Process(TagHelperContext context, TagHelperOutput output)
                    {
                        output.TagName = "section";
                        output.PostContent.AppendHtml(string.Format(
                            CultureInfo.InvariantCulture,
                            "<p><strong>Version:</strong> {0}</p>" + Environment.NewLine +
                            "<p><strong>Copyright Year:</strong> {1}</p>" + Environment.NewLine +
                            "<p><strong>Approved:</strong> {2}</p>" + Environment.NewLine +
                            "<p><strong>Number of tags to show:</strong> {3}</p>" + Environment.NewLine,
                            Info.Version,
                            Info.CopyrightYear,
                            Info.Approved,
                            Info.TagsToShow));
                        output.TagMode = TagMode.StartTagAndEndTag;
=======
            ["Views/Home/Index.cshtml"] = """
                @addTagHelper *, TestProject

                <email mail="example1">inside email</email>
                <mail mail="example2">inside mail</mail>
                """,
            ["Shared/EmailTagHelper.razor"] = """
                @using Microsoft.AspNetCore.Razor.TagHelpers;
                @attribute [HtmlTargetElement("mail")]
                @inherits ComponentAndTagHelper
                @code {
                    public string? Mail { get; set; }
                }
                """,
        }, new()
        {
            ["EmailTagHelper.cs"] = """
                using Microsoft.AspNetCore.Razor.TagHelpers;
                namespace MyApp.Shared;

                public abstract class ComponentAndTagHelper : TagHelper
                {
                    protected abstract void BuildRenderTree(Microsoft.AspNetCore.Components.Rendering.RenderTreeBuilder __builder);
                }

                public partial class EmailTagHelper : ComponentAndTagHelper
                {
                    public override void Process(TagHelperContext context, TagHelperOutput output)
                    {
                        output.TagName = "a";
                        output.Attributes.SetAttribute("href", $"mailto:{Mail}");
>>>>>>> 379929ed
                    }
                }
                """
        });
        var compilation = await project.GetCompilationAsync();
        var driver = await GetDriverAsync(project);

        // Act
<<<<<<< HEAD
        RunGenerator(compilation!, ref driver, out compilation);

        // Assert
=======
        var result = RunGenerator(compilation!, ref driver, out compilation);

        // Assert
        Assert.Empty(result.Diagnostics);
        Assert.Equal(2, result.GeneratedSources.Length);
>>>>>>> 379929ed
        await VerifyRazorPageMatchesBaselineAsync(compilation, "Views_Home_Index");
    }
}<|MERGE_RESOLUTION|>--- conflicted
+++ resolved
@@ -5,11 +5,8 @@
 
 using System.Linq;
 using System.Threading.Tasks;
-<<<<<<< HEAD
+using Microsoft.AspNetCore.Razor.Test.Common;
 using Microsoft.CodeAnalysis.CSharp;
-=======
-using Microsoft.AspNetCore.Razor.Test.Common;
->>>>>>> 379929ed
 using Xunit;
 
 namespace Microsoft.NET.Sdk.Razor.SourceGenerators;
@@ -902,18 +899,12 @@
         await VerifyRazorPageMatchesBaselineAsync(compilation, "Views_Home_Index");
     }
 
-<<<<<<< HEAD
     [Fact]
     public async Task ViewComponentTagHelpers()
-=======
-    [Fact, WorkItem("https://github.com/dotnet/razor/issues/8718")]
-    public async Task ComponentAndTagHelper()
->>>>>>> 379929ed
     {
         // Arrange
         var project = CreateTestProject(new()
         {
-<<<<<<< HEAD
             // https://github.com/dotnet/aspnetcore/blob/b40cc0b/src/Mvc/test/WebSites/TagHelpersWebSite/Views/Home/ViewComponentTagHelpers.cshtml
             ["Views/Home/Index.cshtml"] = """
                 @addTagHelper "*, TestProject"
@@ -1169,45 +1160,11 @@
                     }
                 }
                 """,
-=======
-            ["Views/Home/Index.cshtml"] = """
-                @addTagHelper *, TestProject
-
-                <email mail="example">custom tag helper</email>
-                """,
-            ["Shared/EmailTagHelper.razor"] = """
-                @inherits ComponentAndTagHelper
-                @code {
-                    public string? Mail { get; set; }
-                }
-                """,
-        }, new()
-        {
-            ["EmailTagHelper.cs"] = """
-                using Microsoft.AspNetCore.Razor.TagHelpers;
-                namespace MyApp.Shared;
-
-                public abstract class ComponentAndTagHelper : TagHelper
-                {
-                    protected abstract void BuildRenderTree(Microsoft.AspNetCore.Components.Rendering.RenderTreeBuilder __builder);
-                }
-
-                public partial class EmailTagHelper : ComponentAndTagHelper
-                {
-                    public override void Process(TagHelperContext context, TagHelperOutput output)
-                    {
-                        output.TagName = "a";
-                        output.Attributes.SetAttribute("href", $"mailto:{Mail}");
-                    }
-                }
-                """
->>>>>>> 379929ed
         });
         var compilation = await project.GetCompilationAsync();
         var driver = await GetDriverAsync(project);
 
         // Act
-<<<<<<< HEAD
         RunGenerator(compilation!, ref driver, out compilation);
 
         // Assert
@@ -1216,23 +1173,10 @@
 
     [Fact]
     public async Task WebsiteInformationTagHelper()
-=======
-        var result = RunGenerator(compilation!, ref driver, out compilation);
-
-        // Assert
-        Assert.Empty(result.Diagnostics);
-        Assert.Equal(2, result.GeneratedSources.Length);
-        await VerifyRazorPageMatchesBaselineAsync(compilation, "Views_Home_Index");
-    }
-
-    [Fact, WorkItem("https://github.com/dotnet/razor/issues/8718")]
-    public async Task ComponentAndTagHelper_HtmlTargetElement()
->>>>>>> 379929ed
     {
         // Arrange
         var project = CreateTestProject(new()
         {
-<<<<<<< HEAD
             // https://github.com/dotnet/aspnetcore/blob/b40cc0b/src/Mvc/test/WebSites/TagHelpersWebSite/Views/Home/About.cshtml
             ["Views/Home/Index.cshtml"] = """
                 @using TestProject.Models
@@ -1297,7 +1241,76 @@
                             Info.Approved,
                             Info.TagsToShow));
                         output.TagMode = TagMode.StartTagAndEndTag;
-=======
+                    }
+                }
+                """
+        });
+        var compilation = await project.GetCompilationAsync();
+        var driver = await GetDriverAsync(project);
+
+        // Act
+        RunGenerator(compilation!, ref driver, out compilation);
+
+        // Assert
+        await VerifyRazorPageMatchesBaselineAsync(compilation, "Views_Home_Index");
+    }
+
+    [Fact, WorkItem("https://github.com/dotnet/razor/issues/8718")]
+    public async Task ComponentAndTagHelper()
+    {
+        // Arrange
+        var project = CreateTestProject(new()
+        {
+            ["Views/Home/Index.cshtml"] = """
+                @addTagHelper *, TestProject
+
+                <email mail="example">custom tag helper</email>
+                """,
+            ["Shared/EmailTagHelper.razor"] = """
+                @inherits ComponentAndTagHelper
+                @code {
+                    public string? Mail { get; set; }
+                }
+                """,
+        }, new()
+        {
+            ["EmailTagHelper.cs"] = """
+                using Microsoft.AspNetCore.Razor.TagHelpers;
+                namespace MyApp.Shared;
+
+                public abstract class ComponentAndTagHelper : TagHelper
+                {
+                    protected abstract void BuildRenderTree(Microsoft.AspNetCore.Components.Rendering.RenderTreeBuilder __builder);
+                }
+
+                public partial class EmailTagHelper : ComponentAndTagHelper
+                {
+                    public override void Process(TagHelperContext context, TagHelperOutput output)
+                    {
+                        output.TagName = "a";
+                        output.Attributes.SetAttribute("href", $"mailto:{Mail}");
+                    }
+                }
+                """
+        });
+        var compilation = await project.GetCompilationAsync();
+        var driver = await GetDriverAsync(project);
+
+        // Act
+        var result = RunGenerator(compilation!, ref driver, out compilation);
+
+        // Assert
+        Assert.Empty(result.Diagnostics);
+        Assert.Equal(2, result.GeneratedSources.Length);
+        await VerifyRazorPageMatchesBaselineAsync(compilation, "Views_Home_Index");
+    }
+
+    [Fact, WorkItem("https://github.com/dotnet/razor/issues/8718")]
+    public async Task ComponentAndTagHelper_HtmlTargetElement()
+    {
+        // Arrange
+        var project = CreateTestProject(new()
+        {
             ["Views/Home/Index.cshtml"] = """
                 @addTagHelper *, TestProject
 
@@ -1329,7 +1342,6 @@
                     {
                         output.TagName = "a";
                         output.Attributes.SetAttribute("href", $"mailto:{Mail}");
->>>>>>> 379929ed
                     }
                 }
                 """
@@ -1338,17 +1350,11 @@
         var driver = await GetDriverAsync(project);
 
         // Act
-<<<<<<< HEAD
-        RunGenerator(compilation!, ref driver, out compilation);
-
-        // Assert
-=======
         var result = RunGenerator(compilation!, ref driver, out compilation);
 
         // Assert
         Assert.Empty(result.Diagnostics);
         Assert.Equal(2, result.GeneratedSources.Length);
->>>>>>> 379929ed
         await VerifyRazorPageMatchesBaselineAsync(compilation, "Views_Home_Index");
     }
 }