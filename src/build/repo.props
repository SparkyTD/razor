--- conflicted
+++ resolved
@@ -18,16 +18,6 @@
     <ExcludeSolutions Include="$(RepositoryRoot)Razor.Slim.sln" />
   </ItemGroup>
 
-<<<<<<< HEAD
-  <PropertyGroup>
-    <!-- These properties are use by the automation that updates dependencies.props -->
-    <LineupPackageId>Internal.AspNetCore.Universe.Lineup</LineupPackageId>
-    <LineupPackageVersion>2.2.0-*</LineupPackageVersion>
-    <LineupPackageRestoreSource>https://dotnet.myget.org/F/aspnetcore-dev/api/v3/index.json</LineupPackageRestoreSource>
-  </PropertyGroup>
-
-=======
->>>>>>> 5053f0a6
   <ItemGroup>
     <DotNetCoreRuntime Include="$(MicrosoftNETCoreApp20PackageVersion)" />
     <DotNetCoreRuntime Include="$(MicrosoftNETCoreApp21PackageVersion)" />
