--- conflicted
+++ resolved
@@ -24,16 +24,8 @@
         {
             // Arrange
             var documentPath = "C:/path/to/document.cshtml";
-<<<<<<< HEAD
-            var documentContextFactory = new TestDocumentContextFactory();
-            var languageServerFeatureOptions = new DefaultLanguageServerFeatureOptions();
-            var completionEndpoint = new RazorCompletionEndpoint(
-                documentContextFactory, completionListProvider: null, languageServerFeatureOptions, LoggerFactory);
-            var request = new VSCompletionParamsBridge()
-=======
             var completionEndpoint = new RazorCompletionEndpoint(completionListProvider: null);
             var request = new CompletionParams()
->>>>>>> affb63f7
             {
                 TextDocument = new TextDocumentIdentifier()
                 {
