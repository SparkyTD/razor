--- conflicted
+++ resolved
@@ -717,49 +717,6 @@
         var csharpDocumentUri = new Uri("C:/path/to/file.razor__virtual.g.cs");
         var serverCapabilities = new ServerCapabilities()
         {
-<<<<<<< HEAD
-            TestFileMarkupParser.GetPosition(input, out var output, out var cursorPosition);
-            var codeDocument = CreateCodeDocument(output, DefaultTagHelpers);
-            var csharpSourceText = codeDocument.GetCSharpSourceText();
-            var csharpDocumentUri = new Uri("C:/path/to/file.razor__virtual.g.cs");
-            var serverCapabilities = new ServerCapabilities()
-            {
-                HoverProvider = true
-            };
-
-            await using var csharpServer = await CSharpTestLspServerHelpers.CreateCSharpLspServerAsync(
-                csharpSourceText, csharpDocumentUri, serverCapabilities, razorSpanMappingService: null, DisposalToken);
-            await csharpServer.OpenDocumentAsync(csharpDocumentUri, csharpSourceText.ToString());
-
-            var razorFilePath = "C:/path/to/file.razor";
-            var documentContextFactory = new TestDocumentContextFactory(razorFilePath, codeDocument, version: 1337);
-            var languageServerFeatureOptions = Mock.Of<LanguageServerFeatureOptions>(options =>
-                options.SupportsFileManipulation == true &&
-                options.SingleServerSupport == true &&
-                options.CSharpVirtualDocumentSuffix == ".g.cs" &&
-                options.HtmlVirtualDocumentSuffix == ".g.html",
-                MockBehavior.Strict);
-            var languageServer = new HoverLanguageServer(csharpServer, csharpDocumentUri, DisposalToken);
-            var documentMappingService = new DefaultRazorDocumentMappingService(languageServerFeatureOptions, documentContextFactory, LoggerFactory);
-            var projectSnapshotManager = Mock.Of<ProjectSnapshotManagerBase>(p => p.Projects == new[] { Mock.Of<ProjectSnapshot>(MockBehavior.Strict) }, MockBehavior.Strict);
-            var hoverInfoService = GetDefaultRazorHoverInfoService();
-
-            var endpoint = new RazorHoverEndpoint(
-                hoverInfoService,
-                languageServerFeatureOptions,
-                documentMappingService,
-                languageServer,
-                LoggerFactory);
-
-            var clientCapabilities = CreateMarkDownCapabilities();
-            clientCapabilities.SupportsVisualStudioExtensions = true;
-
-            _ = endpoint.GetRegistration(clientCapabilities);
-
-            codeDocument.GetSourceText().GetLineAndOffset(cursorPosition, out var line, out var offset);
-            var razorFileUri = new Uri(razorFilePath);
-            var request = new TextDocumentPositionParamsBridge
-=======
             HoverProvider = true
         };
 
@@ -797,7 +754,6 @@
         var request = new TextDocumentPositionParamsBridge
         {
             TextDocument = new TextDocumentIdentifier
->>>>>>> c05cefac
             {
                 Uri = razorFileUri,
             },
