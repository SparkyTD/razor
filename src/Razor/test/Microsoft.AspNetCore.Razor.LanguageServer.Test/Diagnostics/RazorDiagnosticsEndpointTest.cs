﻿// Copyright (c) .NET Foundation. All rights reserved.
// Licensed under the MIT license. See License.txt in the project root for license information.

using System;
using System.Collections.Generic;
using System.Linq;
using System.Threading.Tasks;
using Microsoft.AspNetCore.Razor.Language;
using Microsoft.AspNetCore.Razor.Language.CodeGeneration;
using Microsoft.AspNetCore.Razor.LanguageServer.Common.Extensions;
using Microsoft.AspNetCore.Razor.LanguageServer.EndpointContracts;
using Microsoft.AspNetCore.Razor.LanguageServer.Extensions;
using Microsoft.AspNetCore.Razor.LanguageServer.Protocol;
using Microsoft.AspNetCore.Razor.LanguageServer.Test.Common;
using Microsoft.AspNetCore.Razor.Test.Common;
using Microsoft.Extensions.Logging;
using Microsoft.VisualStudio.LanguageServer.Protocol;
using Xunit;
using Xunit.Abstractions;

namespace Microsoft.AspNetCore.Razor.LanguageServer.Diagnostics
{
    public class RazorDiagnosticsEndpointTest : LanguageServerTestBase
    {
        private readonly RazorDocumentMappingService _mappingService;

        public RazorDiagnosticsEndpointTest(ITestOutputHelper testOutput)
            : base(testOutput)
        {
            _mappingService = new DefaultRazorDocumentMappingService(
                TestLanguageServerFeatureOptions.Instance, new TestDocumentContextFactory(), LoggerFactory);
        }

        [Fact(Skip = "Debug.Fail doesn't work in CI")]
        public async Task Handle_DocumentResolveFailed_ThrowsDebugFail()
        {
            // Arrange
            var documentPath = new Uri("C:/path/to/document.cshtml");

<<<<<<< HEAD
            var diagnosticsEndpoint = new RazorTranslateDiagnosticsEndpoint(MappingService, LoggerFactory);
=======
            var diagnosticsEndpoint = new RazorDiagnosticsEndpoint(_mappingService, LoggerFactory);
>>>>>>> 3254e23d
            var request = new RazorDiagnosticsParams()
            {
                Kind = RazorLanguageKind.CSharp,
                RazorDocumentUri = documentPath,
                Diagnostics = Array.Empty<VSDiagnostic>()
            };
            var requestContext = CreateRazorRequestContext(documentContext: null);

            // Act & Assert
            await Assert.ThrowsAnyAsync<Exception>(async () => await diagnosticsEndpoint.HandleRequestAsync(request, requestContext, default));
        }

        [Fact]
        public async Task Handle_DocumentVersionFailed_ReturnsNullDiagnostics()
        {
            // Arrange
            var documentPath = new Uri("C:/path/to/document.cshtml");
            var codeDocument = CreateCodeDocumentWithCSharpProjection(
                "<p>@DateTime.Now</p>",
                "var __o = DateTime.Now",
                new[] {
                    new SourceMapping(
                        new SourceSpan(4, 12),
                        new SourceSpan(10, 12))
                });
            var documentContext = CreateDocumentContext(documentPath, codeDocument, documentFound: false);

<<<<<<< HEAD
            var diagnosticsEndpoint = new RazorTranslateDiagnosticsEndpoint(MappingService, LoggerFactory);
=======
            var diagnosticsEndpoint = new RazorDiagnosticsEndpoint(_mappingService, LoggerFactory);
>>>>>>> 3254e23d
            var request = new RazorDiagnosticsParams()
            {
                Kind = RazorLanguageKind.CSharp,
                Diagnostics = new[] { new VSDiagnostic() { Range = new Range { Start = new Position(0, 10), End = new Position(0, 22) }, } },
                RazorDocumentUri = documentPath,
            };
            var expectedRange = new Range { Start = new Position(0, 4), End = new Position(0, 16) };
            var requestContext = CreateRazorRequestContext(documentContext);

            // Act
            var response = await Task.Run(() => diagnosticsEndpoint.HandleRequestAsync(request, requestContext, default));

            // Assert
            Assert.Null(response.Diagnostics);
            Assert.Null(response.HostDocumentVersion);
        }

        [Fact]
        public async Task Handle_ProcessDiagnostics_CSharp()
        {
            // Arrange
            var documentPath = new Uri("C:/path/to/document.cshtml");
            var codeDocument = CreateCodeDocumentWithCSharpProjection(
                "<p>@DateTime.Now</p>",
                "var __o = DateTime.Now",
                new[] {
                    new SourceMapping(
                        new SourceSpan(4, 12),
                        new SourceSpan(10, 12))
                });
            var documentContext = CreateDocumentContext(documentPath, codeDocument);
<<<<<<< HEAD
            var diagnosticsEndpoint = new RazorTranslateDiagnosticsEndpoint(MappingService, LoggerFactory);
=======
            var diagnosticsEndpoint = new RazorDiagnosticsEndpoint(_mappingService, LoggerFactory);
>>>>>>> 3254e23d
            var request = new RazorDiagnosticsParams()
            {
                Kind = RazorLanguageKind.CSharp,
                Diagnostics = new[] { new VSDiagnostic() { Range = new Range { Start = new Position(0, 10), End = new Position(0, 22) } } },
                RazorDocumentUri = documentPath,
            };
            var expectedRange = new Range { Start = new Position(0, 4), End = new Position(0, 16) };
            var requestContext = CreateRazorRequestContext(documentContext);

            // Act
            var response = await Task.Run(() => diagnosticsEndpoint.HandleRequestAsync(request, requestContext, default));

            // Assert
            Assert.Equal(expectedRange, response.Diagnostics![0].Range);
            Assert.Equal(1337, response.HostDocumentVersion);
        }

        [Fact]
        public async Task Handle_ProcessRudeEditDiagnostics_StatementLiteral_CSharp()
        {
            // Arrange
            var documentPath = new Uri("C:/path/to/document.cshtml");
            var codeDocument = CreateCodeDocumentWithCSharpProjection(
                "@{ void Foo() {} }",
                "   void Foo() {} ",
                new[] {
                    // " void Foo() {} "
                    new SourceMapping(
                        new SourceSpan(2, 15),
                        new SourceSpan(2, 15))
                });
            var documentContext = CreateDocumentContext(documentPath, codeDocument);
<<<<<<< HEAD
            var diagnosticsEndpoint = new RazorTranslateDiagnosticsEndpoint(MappingService, LoggerFactory);
=======
            var diagnosticsEndpoint = new RazorDiagnosticsEndpoint(_mappingService, LoggerFactory);
>>>>>>> 3254e23d
            var request = new RazorDiagnosticsParams()
            {
                Kind = RazorLanguageKind.CSharp,

                // Rude edit diagnostics get mapped directly onto the Razor document via the corresponding "runtime" representation
                Diagnostics = new[] { new VSDiagnostic() { Code = "ENC123", Range = new Range { Start = new Position(0, 3), End = new Position(0, 16) } } },
                RazorDocumentUri = documentPath,
            };
            var expectedRange = new Range { Start = new Position(0, 3), End = new Position(0, 16) };
            var requestContext = CreateRazorRequestContext(documentContext);

            // Act
            var response = await Task.Run(() => diagnosticsEndpoint.HandleRequestAsync(request, requestContext, default));

            // Assert
            Assert.Equal(expectedRange, response.Diagnostics![0].Range);
            Assert.Equal(1337, response.HostDocumentVersion);
        }

        [Fact]
        public async Task Handle_ProcessRudeEditDiagnostics_ExpressionLiteral_CSharp()
        {
            // Arrange
            var documentPath = new Uri("C:/path/to/document.cshtml");
            var codeDocument = CreateCodeDocumentWithCSharpProjection(
                "@Method((parameter) => {})",
                "__o = Method((parameter) => {})",
                new[] {
                    // "Method((parameter) => {})"
                    new SourceMapping(
                        new SourceSpan(1, 25),
                        new SourceSpan(6, 25))
                });
            var documentContext = CreateDocumentContext(documentPath, codeDocument);
<<<<<<< HEAD
            var diagnosticsEndpoint = new RazorTranslateDiagnosticsEndpoint(MappingService, LoggerFactory);
=======
            var diagnosticsEndpoint = new RazorDiagnosticsEndpoint(_mappingService, LoggerFactory);
>>>>>>> 3254e23d
            var request = new RazorDiagnosticsParams()
            {
                Kind = RazorLanguageKind.CSharp,

                // Rude edit diagnostics get mapped directly onto the Razor document via the corresponding "runtime" representation
                Diagnostics = new[] { new VSDiagnostic() { Code = "ENC123", Range = new Range { Start = new Position(0, 13), End = new Position(0, 23) } } },
                RazorDocumentUri = documentPath,
            };
            var expectedRange = new Range { Start = new Position(0, 13), End = new Position(0, 23) };
            var requestContext = CreateRazorRequestContext(documentContext);

            // Act
            var response = await Task.Run(() => diagnosticsEndpoint.HandleRequestAsync(request, requestContext, default));

            // Assert
            Assert.Equal(expectedRange, response.Diagnostics![0].Range);
            Assert.Equal(1337, response.HostDocumentVersion);
        }

        [Fact]
        public async Task Handle_ProcessRudeEditDiagnostics_Unknown_CSharp()
        {
            // Arrange
            var documentPath = new Uri("C:/path/to/document.cshtml");
            var codeDocument = CreateCodeDocumentWithCSharpProjection(
                " @{ void Foo< @* Comment! *@ TValue>() {} }  ",
                "    void Foo<  TValue>() {} ",
                new[] {
                    // "Foo< "
                    new SourceMapping(
                        new SourceSpan(3, 11),
                        new SourceSpan(3, 11)),

                    // " TValue>"
                    new SourceMapping(
                        new SourceSpan(28, 14),
                        new SourceSpan(15, 13))
                });
            var documentContext = CreateDocumentContext(documentPath, codeDocument);
<<<<<<< HEAD
            var diagnosticsEndpoint = new RazorTranslateDiagnosticsEndpoint(MappingService, LoggerFactory);
=======
            var diagnosticsEndpoint = new RazorDiagnosticsEndpoint(_mappingService, LoggerFactory);
>>>>>>> 3254e23d
            var request = new RazorDiagnosticsParams()
            {
                Kind = RazorLanguageKind.CSharp,

                // Rude edit diagnostics get mapped directly onto the Razor document via the corresponding "runtime" representation
                Diagnostics = new[] { new VSDiagnostic() { Code = "ENC123", Range = new Range { Start = new Position(0, 9), End = new Position(0, 36) } } },
                RazorDocumentUri = documentPath,
            };
            var expectedRange = new Range { Start = new Position(0, 1), End = new Position(0, 43) };
            var requestContext = CreateRazorRequestContext(documentContext);

            // Act
            var response = await Task.Run(() => diagnosticsEndpoint.HandleRequestAsync(request, requestContext, default));

            // Assert
            Assert.Equal(expectedRange, response.Diagnostics![0].Range);
            Assert.Equal(1337, response.HostDocumentVersion);
        }

        [Fact]
        public async Task Handle_FilterDiagnostics_CSharpInsideStyleBlockSpace()
        {
            // Arrange
            var documentPath = new Uri("C:/path/to/document.cshtml");
            var codeDocument = CreateCodeDocumentWithCSharpProjection(
                "<style> @DateTime.Now </style>",
                "var __o = DateTime.Now",
                new[] {
                    new SourceMapping(
                        new SourceSpan(4, 12),
                        new SourceSpan(10, 12))
                });
            var documentContext = CreateDocumentContext(documentPath, codeDocument);
<<<<<<< HEAD
            var diagnosticsEndpoint = new RazorTranslateDiagnosticsEndpoint(MappingService, LoggerFactory);
=======
            var diagnosticsEndpoint = new RazorDiagnosticsEndpoint(_mappingService, LoggerFactory);
>>>>>>> 3254e23d
            var request = new RazorDiagnosticsParams()
            {
                Kind = RazorLanguageKind.Html,
                Diagnostics = new[] {
                    new VSDiagnostic() {
                        Range = new Range { Start = new Position(0, 7),End =  new Position(0, 7) },
                        Code = CSSErrorCodes.MissingSelectorBeforeCombinatorCode,
                        Severity = DiagnosticSeverity.Warning
                    }
                },
                RazorDocumentUri = documentPath,
            };
            var expectedRange = new Range { Start = new Position(0, 8), End = new Position(0, 15) };
            var requestContext = CreateRazorRequestContext(documentContext);

            // Act
            var response = await Task.Run(() => diagnosticsEndpoint.HandleRequestAsync(request, requestContext, default));

            // Assert
            Assert.Empty(response.Diagnostics);
        }

        [Fact]
        public async Task Handle_FilterDiagnostics_CSharpInsideStylePropertySpace()
        {
            // Arrange
            var documentPath = new Uri("C:/path/to/document.cshtml");
            var codeDocument = CreateCodeDocumentWithCSharpProjection(
                "<style> body { overflow: @DateTime.Now; } </style>",
                "var __o = DateTime.Now",
                new[] {
                    new SourceMapping(
                        new SourceSpan(26, 12),
                        new SourceSpan(10, 12))
                });
            var documentContext = CreateDocumentContext(documentPath, codeDocument);
<<<<<<< HEAD
            var diagnosticsEndpoint = new RazorTranslateDiagnosticsEndpoint(MappingService, LoggerFactory);
=======
            var diagnosticsEndpoint = new RazorDiagnosticsEndpoint(_mappingService, LoggerFactory);
>>>>>>> 3254e23d
            var request = new RazorDiagnosticsParams()
            {
                Kind = RazorLanguageKind.Html,
                Diagnostics = new[] {
                    new VSDiagnostic() {
                        Range = new Range { Start = new Position(0, 25),End =  new Position(0, 38) },
                        Code = "CSS123456",
                        Severity = DiagnosticSeverity.Warning
                    }
                },
                RazorDocumentUri = documentPath,
            };
            var requestContext = CreateRazorRequestContext(documentContext);

            // Act
            var response = await Task.Run(() => diagnosticsEndpoint.HandleRequestAsync(request, requestContext, default));

            // Assert
            Assert.Empty(response.Diagnostics);
        }

        [Fact]
        public async Task Handle_FilterDiagnostics_CSharpInsideStyleBlock()
        {
            // Arrange
            var documentPath = new Uri("C:/path/to/document.cshtml");
            var codeDocument = CreateCodeDocumentWithCSharpProjection(
                "<style> @DateTime.Now </style>",
                "var __o = DateTime.Now",
                new[] {
                    new SourceMapping(
                        new SourceSpan(4, 12),
                        new SourceSpan(10, 12))
                });
            var documentContext = CreateDocumentContext(documentPath, codeDocument);
<<<<<<< HEAD
            var diagnosticsEndpoint = new RazorTranslateDiagnosticsEndpoint(MappingService, LoggerFactory);
=======
            var diagnosticsEndpoint = new RazorDiagnosticsEndpoint(_mappingService, LoggerFactory);
>>>>>>> 3254e23d
            var request = new RazorDiagnosticsParams()
            {
                Kind = RazorLanguageKind.Html,
                Diagnostics = new[] {
                    new VSDiagnostic() {
                        Range = new Range { Start = new Position(0, 8), End = new Position(0, 15) },
                        Code = CSSErrorCodes.MissingSelectorBeforeCombinatorCode,
                        Severity = DiagnosticSeverity.Warning
                    }
                },
                RazorDocumentUri = documentPath,
            };
            var expectedRange = new Range { Start = new Position(0, 8), End = new Position(0, 15) };
            var requestContext = CreateRazorRequestContext(documentContext);

            // Act
            var response = await Task.Run(() => diagnosticsEndpoint.HandleRequestAsync(request, requestContext, default));

            // Assert
            Assert.Empty(response.Diagnostics);
        }

        [Fact]
        public async Task Handle_FilterDiagnostics_CSharpWarning()
        {
            // Arrange
            var documentPath = new Uri("C:/path/to/document.cshtml");
            var codeDocument = CreateCodeDocumentWithCSharpProjection(
                "<p>@DateTime.Now</p>",
                "var __o = DateTime.Now",
                new[] {
                    new SourceMapping(
                        new SourceSpan(4, 12),
                        new SourceSpan(10, 12))
                });
            var documentContext = CreateDocumentContext(documentPath, codeDocument);
<<<<<<< HEAD
            var diagnosticsEndpoint = new RazorTranslateDiagnosticsEndpoint(MappingService, LoggerFactory);
=======
            var diagnosticsEndpoint = new RazorDiagnosticsEndpoint(_mappingService, LoggerFactory);
>>>>>>> 3254e23d
            var request = new RazorDiagnosticsParams()
            {
                Kind = RazorLanguageKind.CSharp,
                Diagnostics = new[] {
                    new VSDiagnostic() {
                        Range = new Range { Start = new Position(0, 10), End = new Position(0, 22)},
                        Code = RazorTranslateDiagnosticsEndpoint.CSharpDiagnosticsToIgnore.First(),
                        Severity = DiagnosticSeverity.Warning
                    }
                },
                RazorDocumentUri = documentPath,
            };
            var expectedRange = new Range { Start = new Position(0, 4), End = new Position(0, 16) };
            var requestContext = CreateRazorRequestContext(documentContext);

            // Act
            var response = await Task.Run(() => diagnosticsEndpoint.HandleRequestAsync(request, requestContext, default));

            // Assert
            Assert.Empty(response.Diagnostics);
            Assert.Equal(1337, response.HostDocumentVersion);
        }

        [Fact]
        public async Task Handle_UnbalancedHtmlTags()
        {
            // Arrange
            var documentPath = new Uri("C:/path/to/document.cshtml");
            var codeDocument = CreateCodeDocumentWithCSharpProjection(
                "<p><</p>@DateTime.Now</p>",
                "var __o = DateTime.Now",
                new[] {
                    new SourceMapping(
                        new SourceSpan(4, 12),
                        new SourceSpan(10, 12))
                });
            var documentContext = CreateDocumentContext(documentPath, codeDocument);
<<<<<<< HEAD
            var diagnosticsEndpoint = new RazorTranslateDiagnosticsEndpoint(MappingService, LoggerFactory);
=======
            var diagnosticsEndpoint = new RazorDiagnosticsEndpoint(_mappingService, LoggerFactory);
>>>>>>> 3254e23d
            var request = new RazorDiagnosticsParams()
            {
                Kind = RazorLanguageKind.Html,
                Diagnostics = new[] {
                    new VSDiagnostic() {
                        Code = RazorTranslateDiagnosticsEndpoint.CSharpDiagnosticsToIgnore.First(),
                        Severity = DiagnosticSeverity.Error
                    }
                },
                RazorDocumentUri = documentPath,
            };
            var requestContext = CreateRazorRequestContext(documentContext);

            // Act
            var response = await Task.Run(() => diagnosticsEndpoint.HandleRequestAsync(request, requestContext, default));

            // Assert
            Assert.Null(response.Diagnostics![0].Range);
            Assert.Equal(1337, response.HostDocumentVersion);
        }

        [Fact]
        public async Task Handle_DoNotFilterErrorDiagnostics_CSharpError()
        {
            // Arrange
            var documentPath = new Uri("C:/path/to/document.cshtml");
            var codeDocument = CreateCodeDocumentWithCSharpProjection(
                "<p>@DateTime.Now</p>",
                "var __o = DateTime.Now",
                new[] {
                    new SourceMapping(
                        new SourceSpan(4, 12),
                        new SourceSpan(10, 12))
                });
            var documentContext = CreateDocumentContext(documentPath, codeDocument);
<<<<<<< HEAD
            var diagnosticsEndpoint = new RazorTranslateDiagnosticsEndpoint(MappingService, LoggerFactory);
=======
            var diagnosticsEndpoint = new RazorDiagnosticsEndpoint(_mappingService, LoggerFactory);
>>>>>>> 3254e23d
            var request = new RazorDiagnosticsParams()
            {
                Kind = RazorLanguageKind.CSharp,
                Diagnostics = new[] {
                    new VSDiagnostic() {
                        Range = new Range { Start = new Position(0, 10),End =  new Position(0, 22)},
                        Code = RazorTranslateDiagnosticsEndpoint.CSharpDiagnosticsToIgnore.First(),
                        Severity = DiagnosticSeverity.Error
                    }
                },
                RazorDocumentUri = documentPath,
            };
            var expectedRange = new Range { Start = new Position(0, 4), End = new Position(0, 16) };
            var requestContext = CreateRazorRequestContext(documentContext);

            // Act
            var response = await Task.Run(() => diagnosticsEndpoint.HandleRequestAsync(request, requestContext, default));

            // Assert
            Assert.Equal(expectedRange, response.Diagnostics![0].Range);
            Assert.Equal(1337, response.HostDocumentVersion);
        }

        [Fact]
        public async Task Handle_ProcessDiagnostics_CSharpWarning_Unmapped_ReturnsNoDiagnostics()
        {
            // Arrange
            var documentPath = new Uri("C:/path/to/document.cshtml");
            var codeDocument = CreateCodeDocumentWithCSharpProjection(
                "<p>@DateTime.Now</p>",
                "var __o = DateTime.Now",
                new[] {
                    new SourceMapping(
                        new SourceSpan(4, 12),
                        new SourceSpan(10, 12))
                });
            var documentContext = CreateDocumentContext(documentPath, codeDocument);
<<<<<<< HEAD
            var diagnosticsEndpoint = new RazorTranslateDiagnosticsEndpoint(MappingService, LoggerFactory);
=======
            var diagnosticsEndpoint = new RazorDiagnosticsEndpoint(_mappingService, LoggerFactory);
>>>>>>> 3254e23d
            var request = new RazorDiagnosticsParams()
            {
                Kind = RazorLanguageKind.CSharp,
                Diagnostics = new[] {
                    new VSDiagnostic() {
                        Severity = DiagnosticSeverity.Warning,
                        Range = new Range { Start = new Position(0, 0), End = new Position(0, 3)}
                    }
                },
                RazorDocumentUri = documentPath,
            };
            var requestContext = CreateRazorRequestContext(documentContext);

            // Act
            var response = await Task.Run(() => diagnosticsEndpoint.HandleRequestAsync(request, requestContext, default));

            // Assert
            Assert.Empty(response.Diagnostics);
            Assert.Equal(1337, response.HostDocumentVersion);
        }

        [Fact]
        public async Task Handle_ProcessDiagnostics_CSharpError_Unmapped_ReturnsUndefinedRangeDiagnostic()
        {
            // Arrange
            var documentPath = new Uri("C:/path/to/document.cshtml");
            var codeDocument = CreateCodeDocumentWithCSharpProjection(
                "<p>@DateTime.Now</p>",
                "var __o = DateTime.Now",
                new[] {
                    new SourceMapping(
                        new SourceSpan(4, 12),
                        new SourceSpan(10, 12))
                });
            var documentContext = CreateDocumentContext(documentPath, codeDocument);
<<<<<<< HEAD
            var diagnosticsEndpoint = new RazorTranslateDiagnosticsEndpoint(MappingService, LoggerFactory);
=======
            var diagnosticsEndpoint = new RazorDiagnosticsEndpoint(_mappingService, LoggerFactory);
>>>>>>> 3254e23d
            var request = new RazorDiagnosticsParams()
            {
                Kind = RazorLanguageKind.CSharp,
                Diagnostics = new[] {
                    new VSDiagnostic() {
                        Severity = DiagnosticSeverity.Error,
                        Range = new Range { Start = new Position(0, 0), End = new Position(0, 3)}
                    }
                },
                RazorDocumentUri = documentPath,
            };
            var requestContext = CreateRazorRequestContext(documentContext);

            // Act
            var response = await Task.Run(() => diagnosticsEndpoint.HandleRequestAsync(request, requestContext, default));

            // Assert
            Assert.Equal(RangeExtensions.UndefinedRange, response.Diagnostics![0].Range);
            Assert.Equal(1337, response.HostDocumentVersion);
        }

        [Fact]
        public async Task Handle_ProcessDiagnostics_CSharpError_CS1525_InAttribute_NoRazorDiagnostic_ReturnsDiagnostic()
        {
            // Arrange
            var documentPath = new Uri("C:/path/to/document.cshtml");
            var codeDocument = CreateCodeDocumentWithCSharpProjection(
                "<p @onabort=\"\"></p>",
                "__o = Microsoft.AspNetCore.Components.EventCallback.Factory.Create<Microsoft.AspNetCore.Components.Web.ProgressEventArgs>(this, );",
                sourceMappings: Array.Empty<SourceMapping>());
            var documentContext = CreateDocumentContext(documentPath, codeDocument);
            var diagnosticsEndpoint = new TestRazorDiagnosticsEndpointWithoutRazorDiagnostic(_mappingService, LoggerFactory);
            var request = new RazorDiagnosticsParams()
            {
                Kind = RazorLanguageKind.CSharp,
                Diagnostics = new[] {
                    new VSDiagnostic() {
                        Code = "CS1525",
                        Severity = DiagnosticSeverity.Error,
                        Range = new Range { Start = new Position(0, 0),End =  new Position(0, 3)}
                    }
                },
                RazorDocumentUri = documentPath,
            };
            var requestContext = CreateRazorRequestContext(documentContext);

            // Act
            var response = await Task.Run(() => diagnosticsEndpoint.HandleRequestAsync(request, requestContext, default));

            // Assert
            Assert.Equal(RangeExtensions.UndefinedRange, response.Diagnostics![0].Range);
            Assert.Equal(1337, response.HostDocumentVersion);
        }

        [Fact]
        public async Task Handle_ProcessDiagnostics_CSharpError_CS1525_InAttribute_WithRazorDiagnostic_ReturnsNoDiagnostics()
        {
            // Arrange
            var documentPath = new Uri("C:/path/to/document.razor");
            var codeDocument = CreateCodeDocumentWithCSharpProjection(
                "<p @onabort=\"\"></p>",
                "__o = Microsoft.AspNetCore.Components.EventCallback.Factory.Create<Microsoft.AspNetCore.Components.Web.ProgressEventArgs>(this, );",
                sourceMappings: Array.Empty<SourceMapping>());
            var documentContext = CreateDocumentContext(documentPath, codeDocument);
            var diagnosticsEndpoint = new TestRazorDiagnosticsEndpointWithRazorDiagnostic(_mappingService, LoggerFactory);
            var request = new RazorDiagnosticsParams()
            {
                Kind = RazorLanguageKind.CSharp,
                Diagnostics = new[] {
                    new VSDiagnostic() {
                        Code = "CS1525",
                        Severity = DiagnosticSeverity.Error,
                        Range = new Range { Start = new Position(0, 128), End = new Position(0, 128)}
                    }
                },
                RazorDocumentUri = documentPath,
            };
            var requestContext = CreateRazorRequestContext(documentContext);

            // Act
            var response = await Task.Run(() => diagnosticsEndpoint.HandleRequestAsync(request, requestContext, default));

            // Assert
            Assert.Empty(response.Diagnostics);
            Assert.Equal(1337, response.HostDocumentVersion);
        }

        [Fact]
        public async Task Handle_ProcessDiagnostics_CSharpError_CS1525_NotInAttribute_ReturnsDiagnostics()
        {
            // Arrange
            var documentPath = new Uri("C:/path/to/document.cshtml");
            var codeDocument = CreateCodeDocumentWithCSharpProjection(
                "<p>@DateTime.Now)</p>",
                "var __o = DateTime.Now)",
                new[] {
                    new SourceMapping(
                        new SourceSpan(4, 13),
                        new SourceSpan(10, 13))
                });
            var documentContext = CreateDocumentContext(documentPath, codeDocument);
<<<<<<< HEAD
            var diagnosticsEndpoint = new RazorTranslateDiagnosticsEndpoint(MappingService, LoggerFactory);
=======
            var diagnosticsEndpoint = new RazorDiagnosticsEndpoint(_mappingService, LoggerFactory);
>>>>>>> 3254e23d
            var request = new RazorDiagnosticsParams()
            {
                Kind = RazorLanguageKind.CSharp,
                Diagnostics = new[] {
                    new VSDiagnostic() {
                        Code = "CS1525",
                        Severity = DiagnosticSeverity.Error,
                        Range = new Range { Start = new Position(0, 12), End = new Position(0, 13)}
                    }
                },
                RazorDocumentUri = documentPath,
            };
            var expectedRange = new Range { Start = new Position(0, 6), End = new Position(0, 7) };
            var requestContext = CreateRazorRequestContext(documentContext);

            // Act
            var response = await Task.Run(() => diagnosticsEndpoint.HandleRequestAsync(request, requestContext, default));

            // Assert
            Assert.Equal(expectedRange, response.Diagnostics![0].Range);
            Assert.Equal(1337, response.HostDocumentVersion);
        }

        [Fact]
        public async Task Handle_ProcessDiagnostics_Html()
        {
            // Arrange
            var documentPath = new Uri("C:/path/to/document.cshtml");
            var codeDocument = CreateCodeDocument("<p>@DateTime.Now</p>");
            var documentContext = CreateDocumentContext(documentPath, codeDocument);
<<<<<<< HEAD
            var diagnosticsEndpoint = new RazorTranslateDiagnosticsEndpoint(MappingService, LoggerFactory);
=======
            var diagnosticsEndpoint = new RazorDiagnosticsEndpoint(_mappingService, LoggerFactory);
>>>>>>> 3254e23d
            var request = new RazorDiagnosticsParams()
            {
                Kind = RazorLanguageKind.Html,
                Diagnostics = new[] { new VSDiagnostic() { Range = new Range { Start = new Position(0, 16),End =  new Position(0, 20)} } },
                RazorDocumentUri = documentPath,
            };
            var requestContext = CreateRazorRequestContext(documentContext);

            // Act
            var response = await Task.Run(() => diagnosticsEndpoint.HandleRequestAsync(request, requestContext, default));

            // Assert
            Assert.Equal(request.Diagnostics[0].Range, response.Diagnostics![0].Range);
            Assert.Equal(1337, response.HostDocumentVersion);
        }

        [Fact]
        public async Task Handle_ProcessDiagnostics_Razor()
        {
            // Arrange
            var documentPath = new Uri("C:/path/to/document.cshtml");
            var codeDocument = CreateCodeDocument("<p>@DateTime.Now</p>");
            var documentContext = CreateDocumentContext(documentPath, codeDocument);
<<<<<<< HEAD
            var diagnosticsEndpoint = new RazorTranslateDiagnosticsEndpoint(MappingService, LoggerFactory);
=======
            var diagnosticsEndpoint = new RazorDiagnosticsEndpoint(_mappingService, LoggerFactory);
>>>>>>> 3254e23d
            var request = new RazorDiagnosticsParams()
            {
                Kind = RazorLanguageKind.Razor,
                Diagnostics = new[] { new VSDiagnostic() { Range = new Range { Start = new Position(0, 1),End =  new Position(0, 3)} } },
                RazorDocumentUri = documentPath,
            };
            var requestContext = CreateRazorRequestContext(documentContext);

            // Act
            var response = await Task.Run(() => diagnosticsEndpoint.HandleRequestAsync(request, requestContext, default));

            // Assert
            Assert.Equal(request.Diagnostics[0].Range, response.Diagnostics![0].Range);
            Assert.Equal(1337, response.HostDocumentVersion);
        }

        [Fact]
        public async Task Handle_ProcessDiagnostics_Unsupported()
        {
            // Arrange
            var documentPath = new Uri("C:/path/to/document.cshtml");
            var codeDocument = CreateCodeDocumentWithCSharpProjection(
                "<p>@DateTime.Now</p>",
                "var __o = DateTime.Now",
                new[] {
                    new SourceMapping(
                        new SourceSpan(4, 12),
                        new SourceSpan(10, 12))
                });
            codeDocument.SetUnsupported();
            var documentContext = CreateDocumentContext(documentPath, codeDocument);
<<<<<<< HEAD
            var diagnosticsEndpoint = new RazorTranslateDiagnosticsEndpoint(MappingService, LoggerFactory);
=======
            var diagnosticsEndpoint = new RazorDiagnosticsEndpoint(_mappingService, LoggerFactory);
>>>>>>> 3254e23d
            var request = new RazorDiagnosticsParams()
            {
                Kind = RazorLanguageKind.CSharp,
                Diagnostics = new[] { new VSDiagnostic() { Range = new Range { Start = new Position(0, 10), End = new Position(0, 22)} } },
                RazorDocumentUri = documentPath,
            };
            var requestContext = CreateRazorRequestContext(documentContext);

            // Act
            var response = await Task.Run(() => diagnosticsEndpoint.HandleRequestAsync(request, requestContext, default));

            // Assert
            Assert.Empty(response.Diagnostics);
            Assert.Equal(1337, response.HostDocumentVersion);
        }

        [Fact]
        public async Task Handle_ProcessDiagnostics_Html_TagHelperStartTag()
        {
            // Arrange
            var documentPath = new Uri("C:/path/to/document.cshtml");
            var addTagHelper = $"@addTagHelper *, TestAssembly{Environment.NewLine}";
            var codeDocument = CreateCodeDocument(
                $"{addTagHelper}<button></button>",
                new[]
                {
                    GetButtonTagHelperDescriptor().Build()
                });
            var documentContext = CreateDocumentContext(documentPath, codeDocument);
<<<<<<< HEAD
            var diagnosticsEndpoint = new RazorTranslateDiagnosticsEndpoint(MappingService, LoggerFactory);
=======
            var diagnosticsEndpoint = new RazorDiagnosticsEndpoint(_mappingService, LoggerFactory);
>>>>>>> 3254e23d
            var request = new RazorDiagnosticsParams()
            {
                Kind = RazorLanguageKind.Html,
                Diagnostics = new[] { new VSDiagnostic() { Range = new Range { Start = new Position(1, 1),End =  new Position(1, 7)} } },
                RazorDocumentUri = documentPath,
            };
            var requestContext = CreateRazorRequestContext(documentContext);

            // Act
            var response = await Task.Run(() => diagnosticsEndpoint.HandleRequestAsync(request, requestContext, default));

            // Assert
            Assert.Empty(response.Diagnostics);
            Assert.Equal(1337, response.HostDocumentVersion);
        }

        [Fact]
        public async Task Handle_ProcessDiagnostics_Html_TagHelperEndTag()
        {
            // Arrange
            var documentPath = new Uri("C:/path/to/document.cshtml");
            var addTagHelper = $"@addTagHelper *, TestAssembly{Environment.NewLine}";
            var codeDocument = CreateCodeDocument(
                $"{addTagHelper}<button></button>",
                new[]
                {
                    GetButtonTagHelperDescriptor().Build()
                });
            var documentContext = CreateDocumentContext(documentPath, codeDocument);
<<<<<<< HEAD
            var diagnosticsEndpoint = new RazorTranslateDiagnosticsEndpoint(MappingService, LoggerFactory);
=======
            var diagnosticsEndpoint = new RazorDiagnosticsEndpoint(_mappingService, LoggerFactory);
>>>>>>> 3254e23d
            var request = new RazorDiagnosticsParams()
            {
                Kind = RazorLanguageKind.Html,
                Diagnostics = new[] { new VSDiagnostic() { Range = new Range { Start = new Position(1, 10),End =  new Position(1, 17)} } },
                RazorDocumentUri = documentPath,
            };
            var requestContext = CreateRazorRequestContext(documentContext);

            // Act
            var response = await Task.Run(() => diagnosticsEndpoint.HandleRequestAsync(request, requestContext, default));

            // Assert
            Assert.Empty(response.Diagnostics);
            Assert.Equal(1337, response.HostDocumentVersion);
        }

        [Fact]
        public async Task Handle_ProcessDiagnostics_Html_WithCSharpInAttribute_SingleDiagnostic()
        {
            // Arrange
            var documentPath = new Uri("C:/path/to/document.cshtml");
            var codeDocument = CreateCodeDocumentWithCSharpProjection(
                "<p style=\"padding: @System.Math.PI px;\">Hello</p>",
                "var __o = System.Math.PI",
                new[] {
                    new SourceMapping(
                        new SourceSpan(20, 14),
                        new SourceSpan(10, 14))
                });
            var documentContext = CreateDocumentContext(documentPath, codeDocument);
<<<<<<< HEAD
            var diagnosticsEndpoint = new RazorTranslateDiagnosticsEndpoint(MappingService, LoggerFactory);
=======
            var diagnosticsEndpoint = new RazorDiagnosticsEndpoint(_mappingService, LoggerFactory);
>>>>>>> 3254e23d
            var request = new RazorDiagnosticsParams()
            {
                Kind = RazorLanguageKind.Html,
                Diagnostics = new[] { new VSDiagnostic() { Range = new Range { Start = new Position(0, 18),End =  new Position(0, 19)} } },
                RazorDocumentUri = documentPath,
            };
            var requestContext = CreateRazorRequestContext(documentContext);

            // Act
            var response = await Task.Run(() => diagnosticsEndpoint.HandleRequestAsync(request, requestContext, default));

            // Assert
            Assert.Empty(response.Diagnostics);
            Assert.Equal(1337, response.HostDocumentVersion);
        }

        [Fact]
        public async Task Handle_ProcessDiagnostics_Html_WithCSharpInAttribute_MultipleDiagnostics()
        {
            // Arrange
            var documentPath = new Uri("C:/path/to/document.cshtml");
            var codeDocument = CreateCodeDocumentWithCSharpProjection(
                "<p style=\"abc;padding: @System.Math.PI px;abc;\">Hello</p>",
                "var __o = System.Math.PI",
                new[] {
                    new SourceMapping(
                        new SourceSpan(24, 14),
                        new SourceSpan(10, 14))
                });
            var documentContext = CreateDocumentContext(documentPath, codeDocument);
<<<<<<< HEAD
            var diagnosticsEndpoint = new RazorTranslateDiagnosticsEndpoint(MappingService, LoggerFactory);
=======
            var diagnosticsEndpoint = new RazorDiagnosticsEndpoint(_mappingService, LoggerFactory);
>>>>>>> 3254e23d
            var request = new RazorDiagnosticsParams()
            {
                Kind = RazorLanguageKind.Html,
                Diagnostics = new[]
                {
                    new VSDiagnostic() { Range = new Range { Start = new Position(0, 1), End = new Position(0, 2)} },     // start of `p` tag
                    new VSDiagnostic() { Range = new Range { Start = new Position(0, 13),End =  new Position(0, 14)} },   // leading `abc`
                    new VSDiagnostic() { Range = new Range { Start = new Position(0, 25),End =  new Position(0, 26)} },   // `@`
                    new VSDiagnostic() { Range = new Range { Start = new Position(0, 45),End =  new Position(0, 46)} },   // trailing `abc`
                    new VSDiagnostic() { Range = new Range { Start = new Position(0, 55),End =  new Position(0, 57)} }    // in `Hello`
                },
                RazorDocumentUri = documentPath,
            };
            var requestContext = CreateRazorRequestContext(documentContext);

            // Act
            var response = await Task.Run(() => diagnosticsEndpoint.HandleRequestAsync(request, requestContext, default));

            // Assert
            Assert.Collection(response.Diagnostics,
                d => Assert.Equal(new Range { Start = new Position(0, 1),End =  new Position(0, 2)}, d.Range),
                d => Assert.Equal(new Range { Start = new Position(0, 55), End = new Position(0, 57)}, d.Range));
            Assert.Equal(1337, response.HostDocumentVersion);
        }

        [Fact]
        public async Task Handle_ProcessDiagnostics_Html_WithCSharpInTagHelperAttribute_MultipleDiagnostics()
        {
            // Arrange
            var documentPath = new Uri("C:/path/to/document.cshtml");

            var descriptor = GetButtonTagHelperDescriptor();

            var addTagHelper = $"@addTagHelper *, TestAssembly{Environment.NewLine}";
            var codeDocument = CreateCodeDocumentWithCSharpProjection(
                $"{addTagHelper}<button onactivate=\"Send\" disabled=\"@(Something)\">Hi</button>",
                $"var __o = Send;var __o = Something;",
                new[] {
                    new SourceMapping(
                        new SourceSpan(addTagHelper.Length + 20, 4),
                        new SourceSpan(addTagHelper.Length + 10, 4)),

                    new SourceMapping(
                        new SourceSpan(addTagHelper.Length + 38, 9),
                        new SourceSpan(addTagHelper.Length + 25, 9))
                },
                new[] {
                    descriptor.Build()
                });
            var documentContext = CreateDocumentContext(documentPath, codeDocument);
<<<<<<< HEAD
            var diagnosticsEndpoint = new RazorTranslateDiagnosticsEndpoint(MappingService, LoggerFactory);
=======
            var diagnosticsEndpoint = new RazorDiagnosticsEndpoint(_mappingService, LoggerFactory);
>>>>>>> 3254e23d
            var request = new RazorDiagnosticsParams()
            {
                Kind = RazorLanguageKind.Html,
                Diagnostics = new[]
                {
                    new VSDiagnostic() { Range = new Range { Start = new Position(0, addTagHelper.Length + 20),End =  new Position(0, addTagHelper.Length + 25)} },
                    new VSDiagnostic() { Range = new Range { Start = new Position(0, addTagHelper.Length + 38),End =  new Position(0, addTagHelper.Length + 47)} }
                },
                RazorDocumentUri = documentPath,
            };
            var requestContext = CreateRazorRequestContext(documentContext);

            // Act
            var response = await Task.Run(() => diagnosticsEndpoint.HandleRequestAsync(request, requestContext, default));

            // Assert
            Assert.Empty(response.Diagnostics);
            Assert.Equal(1337, response.HostDocumentVersion);
        }

        [Fact]
        public async Task Handle_ProcessDiagnostics_Html_DisableInvalidNestingWarningInTagHelper()
        {
            // Arrange
            var documentPath = new Uri("C:/path/to/document.cshtml");
            var descriptor = GetButtonTagHelperDescriptor();

            var codeDocument = CreateCodeDocumentWithCSharpProjection(
                $@"@addTagHelper *, TestAssembly
<button>
    @* Should NOT show warning *@
    <div>
        <option></option>
    </div>
</button>

@* Should show warning *@
<div>
    <option></option>
</div>",
                projectedCSharpSource: string.Empty,
                sourceMappings: Array.Empty<SourceMapping>(),
                new[] {
                    descriptor.Build()
                });
            var documentContext = CreateDocumentContext(documentPath, codeDocument);
<<<<<<< HEAD
            var diagnosticsEndpoint = new RazorTranslateDiagnosticsEndpoint(MappingService, LoggerFactory);
=======
            var diagnosticsEndpoint = new RazorDiagnosticsEndpoint(_mappingService, LoggerFactory);
>>>>>>> 3254e23d
            var request = new RazorDiagnosticsParams()
            {
                Kind = RazorLanguageKind.Html,
                Diagnostics = new[]
                {
                    new VSDiagnostic()
                    {
                        Code = HtmlErrorCodes.InvalidNestingErrorCode,
                        Range = new Range { Start = new Position(4, 8),End =  new Position(4, 17)}
                    },
                    new VSDiagnostic()
                    {
                        Code = HtmlErrorCodes.InvalidNestingErrorCode,
                        Range = new Range { Start = new Position(10, 4),End =  new Position(10, 13)}
                    }
                },
                RazorDocumentUri = documentPath,
            };
            var requestContext = CreateRazorRequestContext(documentContext);

            // Act
            var response = await Task.Run(() => diagnosticsEndpoint.HandleRequestAsync(request, requestContext, default));

            // Assert
            var d = Assert.Single(response.Diagnostics);
            Assert.Equal(HtmlErrorCodes.InvalidNestingErrorCode, d.Code);
            Assert.Equal(10, d.Range.Start.Line);
        }

        [Fact]
        public async Task Handle_ProcessDiagnostics_Html_CSHTML_DoNotIgnoreMissingEndTagDiagnostic()
        {
            // Arrange
            var documentPath = new Uri("C:/path/to/document.cshtml");
            var codeDocument = CreateCodeDocument("<p>@DateTime.Now");
            var documentContext = CreateDocumentContext(documentPath, codeDocument);
<<<<<<< HEAD
            var diagnosticsEndpoint = new RazorTranslateDiagnosticsEndpoint(MappingService, LoggerFactory);
=======
            var diagnosticsEndpoint = new RazorDiagnosticsEndpoint(_mappingService, LoggerFactory);
>>>>>>> 3254e23d
            var request = new RazorDiagnosticsParams()
            {
                Kind = RazorLanguageKind.Html,
                Diagnostics = new[]
                {
                    new VSDiagnostic()
                    {
                        Code = HtmlErrorCodes.MissingEndTagErrorCode,
                        Range = new Range { Start = new Position(0, 0),End =  new Position(0, 3)}
                    }
                },
                RazorDocumentUri = documentPath,
            };
            var requestContext = CreateRazorRequestContext(documentContext);

            // Act
            var response = await Task.Run(() => diagnosticsEndpoint.HandleRequestAsync(request, requestContext, default));

            // Assert
            var returnedDiagnostic = Assert.Single(response.Diagnostics);
            Assert.NotNull(returnedDiagnostic.Code);
            Assert.True(returnedDiagnostic.Code!.Value.TryGetSecond(out var str));
            Assert.Equal(HtmlErrorCodes.MissingEndTagErrorCode, str);
        }

        [Fact]
        public async Task Handle_ProcessDiagnostics_Html_Razor_IgnoreMissingEndTagDiagnostic()
        {
            // Arrange
            var documentPath = new Uri("C:/path/to/document.razor");
            var codeDocument = CreateCodeDocument("<p>@DateTime.Now", kind: FileKinds.Component);
            var documentContext = CreateDocumentContext(documentPath, codeDocument);
<<<<<<< HEAD
            var diagnosticsEndpoint = new RazorTranslateDiagnosticsEndpoint(MappingService, LoggerFactory);
=======
            var diagnosticsEndpoint = new RazorDiagnosticsEndpoint(_mappingService, LoggerFactory);
>>>>>>> 3254e23d
            var request = new RazorDiagnosticsParams()
            {
                Kind = RazorLanguageKind.Html,
                Diagnostics = new[]
                {
                    new VSDiagnostic()
                    {
                        Code = HtmlErrorCodes.MissingEndTagErrorCode,
                        Range = new Range { Start = new Position(0, 0),End =  new Position(0, 3)},
                    }
                },
                RazorDocumentUri = documentPath,
            };
            var requestContext = CreateRazorRequestContext(documentContext);

            // Act
            var response = await Task.Run(() => diagnosticsEndpoint.HandleRequestAsync(request, requestContext, default));

            // Assert
            Assert.Empty(response.Diagnostics);
        }

        [Fact]
        public async Task Handle_ProcessDiagnostics_Html_Razor_UnbalancedTags_UnexpectedEndTagErrorCode()
        {
            // Arrange
            var documentPath = new Uri("C:/path/to/document.razor");
            var codeDocument = CreateCodeDocument("<!body></body>", kind: FileKinds.Component);
            var documentContext = CreateDocumentContext(documentPath, codeDocument);
<<<<<<< HEAD
            var diagnosticsEndpoint = new RazorTranslateDiagnosticsEndpoint(MappingService, LoggerFactory);
=======
            var diagnosticsEndpoint = new RazorDiagnosticsEndpoint(_mappingService, LoggerFactory);
>>>>>>> 3254e23d
            var request = new RazorDiagnosticsParams()
            {
                Kind = RazorLanguageKind.Html,
                Diagnostics = new[]
                {
                    new VSDiagnostic()
                    {
                        Code = HtmlErrorCodes.UnexpectedEndTagErrorCode,
                        Range = new Range { Start = new Position(0, 7),End =  new Position(0, 9)},
                    }
                },
                RazorDocumentUri = documentPath,
            };
            var requestContext = CreateRazorRequestContext(documentContext);

            // Act
            var response = await Task.Run(() => diagnosticsEndpoint.HandleRequestAsync(request, requestContext, default));

            // Assert
            var diagnostic = Assert.Single(response.Diagnostics);
            Assert.NotNull(diagnostic.Code);
            Assert.True(diagnostic.Code!.Value.TryGetSecond(out var str));
            Assert.Equal(HtmlErrorCodes.UnexpectedEndTagErrorCode, str);
        }

        [Fact]
        public async Task Handle_ProcessDiagnostics_Html_Razor_BodyTag_UnexpectedEndTagErrorCode()
        {
            // Arrange
            var documentPath = new Uri("C:/path/to/document.razor");
            var codeDocument = CreateCodeDocument("<html><!body><div></div></!body></html>", kind: FileKinds.Component);
            var documentContext = CreateDocumentContext(documentPath, codeDocument);
<<<<<<< HEAD
            var diagnosticsEndpoint = new RazorTranslateDiagnosticsEndpoint(MappingService, LoggerFactory);
=======
            var diagnosticsEndpoint = new RazorDiagnosticsEndpoint(_mappingService, LoggerFactory);
>>>>>>> 3254e23d
            var request = new RazorDiagnosticsParams()
            {
                Kind = RazorLanguageKind.Html,
                Diagnostics = new[]
                {
                    new VSDiagnostic()
                    {
                        Code = HtmlErrorCodes.UnexpectedEndTagErrorCode,
                        Range = new Range { Start = new Position(0, 7),End =  new Position(0, 9)}
                    },
                    new VSDiagnostic()
                    {
                        Code = HtmlErrorCodes.InvalidNestingErrorCode,
                        Range = new Range { Start = new Position(0, 14),End =  new Position(0, 16)},
                        Message = "'div' cannot be nested inside element 'html'.",
                    },
                    new VSDiagnostic()
                    {
                        Code = HtmlErrorCodes.TooFewElementsErrorCode,
                        Range = new Range { Start = new Position(0, 2),  End = new Position(0, 3)},
                    }
                },
                RazorDocumentUri = documentPath,
            };
            var requestContext = CreateRazorRequestContext(documentContext);

            // Act
            var response = await Task.Run(() => diagnosticsEndpoint.HandleRequestAsync(request, requestContext, default));

            // Assert
            Assert.Empty(response.Diagnostics);
        }

        [Fact]
        public async Task Handle_ProcessDiagnostics_Html_Razor_UnexpectedEndTagErrorCode()
        {
            // Arrange
            var documentPath = new Uri("C:/path/to/document.razor");
            var codeDocument = CreateCodeDocument("<!body></!body>", kind: FileKinds.Component);
            var documentContext = CreateDocumentContext(documentPath, codeDocument);
<<<<<<< HEAD
            var diagnosticsEndpoint = new RazorTranslateDiagnosticsEndpoint(MappingService, LoggerFactory);
=======
            var diagnosticsEndpoint = new RazorDiagnosticsEndpoint(_mappingService, LoggerFactory);
>>>>>>> 3254e23d
            var request = new RazorDiagnosticsParams()
            {
                Kind = RazorLanguageKind.Html,
                Diagnostics = new[]
                {
                    new VSDiagnostic()
                    {
                        Code = HtmlErrorCodes.UnexpectedEndTagErrorCode,
                        Range = new Range { Start = new Position(0, 7), End = new Position(0, 9)}
                    }
                },
                RazorDocumentUri = documentPath,
            };
            var requestContext = CreateRazorRequestContext(documentContext);

            // Act
            var response = await Task.Run(() => diagnosticsEndpoint.HandleRequestAsync(request, requestContext, default));

            // Assert
            Assert.Empty(response.Diagnostics);
        }

        private static TagHelperDescriptorBuilder GetButtonTagHelperDescriptor()
        {
            var descriptor = TagHelperDescriptorBuilder.Create("ButtonTagHelper", "TestAssembly");
            descriptor.SetTypeName("TestNamespace.ButtonTagHelper");
            descriptor.TagMatchingRule(builder => builder.RequireTagName("button"));
            descriptor.BindAttribute(builder =>
                builder
                    .Name("onactivate")
                    .PropertyName("onactivate")
                    .TypeName(typeof(string).FullName));
            return descriptor;
        }

        private static RazorCodeDocument CreateCodeDocument(string text, IReadOnlyList<TagHelperDescriptor>? tagHelpers = null, string? kind = null)
        {
            tagHelpers ??= Array.Empty<TagHelperDescriptor>();
            var sourceDocument = TestRazorSourceDocument.Create(text);
            var projectEngine = RazorProjectEngine.Create(builder => { });
            var codeDocument = projectEngine.ProcessDesignTime(sourceDocument, kind ?? FileKinds.Legacy, Array.Empty<RazorSourceDocument>(), tagHelpers);
            return codeDocument;
        }

        private static RazorCodeDocument CreateCodeDocumentWithCSharpProjection(
            string razorSource,
            string projectedCSharpSource,
            IEnumerable<SourceMapping> sourceMappings,
            IReadOnlyList<TagHelperDescriptor>? tagHelpers = null)
        {
            var codeDocument = CreateCodeDocument(razorSource, tagHelpers);
            var csharpDocument = RazorCSharpDocument.Create(
                    projectedCSharpSource,
                    RazorCodeGenerationOptions.CreateDefault(),
                    Enumerable.Empty<RazorDiagnostic>(),
                    sourceMappings,
                    Enumerable.Empty<LinePragma>());
            codeDocument.SetCSharpDocument(csharpDocument);
            return codeDocument;
        }

        class TestRazorDiagnosticsEndpointWithRazorDiagnostic : RazorTranslateDiagnosticsEndpoint
        {
            public TestRazorDiagnosticsEndpointWithRazorDiagnostic(
                RazorDocumentMappingService documentMappingService,
                ILoggerFactory loggerFactory)
                : base(documentMappingService, loggerFactory)
            {
            }

            internal override bool CheckIfDocumentHasRazorDiagnostic(RazorCodeDocument codeDocument, string razorDiagnosticCode)
            {
                return true;
            }
        }

        class TestRazorDiagnosticsEndpointWithoutRazorDiagnostic : RazorTranslateDiagnosticsEndpoint
        {
            public TestRazorDiagnosticsEndpointWithoutRazorDiagnostic(
                RazorDocumentMappingService documentMappingService,
                ILoggerFactory loggerFactory)
                : base(documentMappingService, loggerFactory)
            {
            }

            internal override bool CheckIfDocumentHasRazorDiagnostic(RazorCodeDocument codeDocument, string razorDiagnosticCode)
            {
                return false;
            }
        }
    }
}<|MERGE_RESOLUTION|>--- conflicted
+++ resolved
@@ -37,11 +37,7 @@
             // Arrange
             var documentPath = new Uri("C:/path/to/document.cshtml");
 
-<<<<<<< HEAD
-            var diagnosticsEndpoint = new RazorTranslateDiagnosticsEndpoint(MappingService, LoggerFactory);
-=======
-            var diagnosticsEndpoint = new RazorDiagnosticsEndpoint(_mappingService, LoggerFactory);
->>>>>>> 3254e23d
+            var diagnosticsEndpoint = new RazorTranslateDiagnosticsEndpoint(MappingService, LoggerFactory);
             var request = new RazorDiagnosticsParams()
             {
                 Kind = RazorLanguageKind.CSharp,
@@ -69,11 +65,7 @@
                 });
             var documentContext = CreateDocumentContext(documentPath, codeDocument, documentFound: false);
 
-<<<<<<< HEAD
-            var diagnosticsEndpoint = new RazorTranslateDiagnosticsEndpoint(MappingService, LoggerFactory);
-=======
-            var diagnosticsEndpoint = new RazorDiagnosticsEndpoint(_mappingService, LoggerFactory);
->>>>>>> 3254e23d
+            var diagnosticsEndpoint = new RazorTranslateDiagnosticsEndpoint(MappingService, LoggerFactory);
             var request = new RazorDiagnosticsParams()
             {
                 Kind = RazorLanguageKind.CSharp,
@@ -105,11 +97,7 @@
                         new SourceSpan(10, 12))
                 });
             var documentContext = CreateDocumentContext(documentPath, codeDocument);
-<<<<<<< HEAD
-            var diagnosticsEndpoint = new RazorTranslateDiagnosticsEndpoint(MappingService, LoggerFactory);
-=======
-            var diagnosticsEndpoint = new RazorDiagnosticsEndpoint(_mappingService, LoggerFactory);
->>>>>>> 3254e23d
+            var diagnosticsEndpoint = new RazorTranslateDiagnosticsEndpoint(MappingService, LoggerFactory);
             var request = new RazorDiagnosticsParams()
             {
                 Kind = RazorLanguageKind.CSharp,
@@ -142,11 +130,7 @@
                         new SourceSpan(2, 15))
                 });
             var documentContext = CreateDocumentContext(documentPath, codeDocument);
-<<<<<<< HEAD
-            var diagnosticsEndpoint = new RazorTranslateDiagnosticsEndpoint(MappingService, LoggerFactory);
-=======
-            var diagnosticsEndpoint = new RazorDiagnosticsEndpoint(_mappingService, LoggerFactory);
->>>>>>> 3254e23d
+            var diagnosticsEndpoint = new RazorTranslateDiagnosticsEndpoint(MappingService, LoggerFactory);
             var request = new RazorDiagnosticsParams()
             {
                 Kind = RazorLanguageKind.CSharp,
@@ -181,11 +165,7 @@
                         new SourceSpan(6, 25))
                 });
             var documentContext = CreateDocumentContext(documentPath, codeDocument);
-<<<<<<< HEAD
-            var diagnosticsEndpoint = new RazorTranslateDiagnosticsEndpoint(MappingService, LoggerFactory);
-=======
-            var diagnosticsEndpoint = new RazorDiagnosticsEndpoint(_mappingService, LoggerFactory);
->>>>>>> 3254e23d
+            var diagnosticsEndpoint = new RazorTranslateDiagnosticsEndpoint(MappingService, LoggerFactory);
             var request = new RazorDiagnosticsParams()
             {
                 Kind = RazorLanguageKind.CSharp,
@@ -225,11 +205,7 @@
                         new SourceSpan(15, 13))
                 });
             var documentContext = CreateDocumentContext(documentPath, codeDocument);
-<<<<<<< HEAD
-            var diagnosticsEndpoint = new RazorTranslateDiagnosticsEndpoint(MappingService, LoggerFactory);
-=======
-            var diagnosticsEndpoint = new RazorDiagnosticsEndpoint(_mappingService, LoggerFactory);
->>>>>>> 3254e23d
+            var diagnosticsEndpoint = new RazorTranslateDiagnosticsEndpoint(MappingService, LoggerFactory);
             var request = new RazorDiagnosticsParams()
             {
                 Kind = RazorLanguageKind.CSharp,
@@ -263,11 +239,7 @@
                         new SourceSpan(10, 12))
                 });
             var documentContext = CreateDocumentContext(documentPath, codeDocument);
-<<<<<<< HEAD
-            var diagnosticsEndpoint = new RazorTranslateDiagnosticsEndpoint(MappingService, LoggerFactory);
-=======
-            var diagnosticsEndpoint = new RazorDiagnosticsEndpoint(_mappingService, LoggerFactory);
->>>>>>> 3254e23d
+            var diagnosticsEndpoint = new RazorTranslateDiagnosticsEndpoint(MappingService, LoggerFactory);
             var request = new RazorDiagnosticsParams()
             {
                 Kind = RazorLanguageKind.Html,
@@ -304,11 +276,7 @@
                         new SourceSpan(10, 12))
                 });
             var documentContext = CreateDocumentContext(documentPath, codeDocument);
-<<<<<<< HEAD
-            var diagnosticsEndpoint = new RazorTranslateDiagnosticsEndpoint(MappingService, LoggerFactory);
-=======
-            var diagnosticsEndpoint = new RazorDiagnosticsEndpoint(_mappingService, LoggerFactory);
->>>>>>> 3254e23d
+            var diagnosticsEndpoint = new RazorTranslateDiagnosticsEndpoint(MappingService, LoggerFactory);
             var request = new RazorDiagnosticsParams()
             {
                 Kind = RazorLanguageKind.Html,
@@ -344,11 +312,7 @@
                         new SourceSpan(10, 12))
                 });
             var documentContext = CreateDocumentContext(documentPath, codeDocument);
-<<<<<<< HEAD
-            var diagnosticsEndpoint = new RazorTranslateDiagnosticsEndpoint(MappingService, LoggerFactory);
-=======
-            var diagnosticsEndpoint = new RazorDiagnosticsEndpoint(_mappingService, LoggerFactory);
->>>>>>> 3254e23d
+            var diagnosticsEndpoint = new RazorTranslateDiagnosticsEndpoint(MappingService, LoggerFactory);
             var request = new RazorDiagnosticsParams()
             {
                 Kind = RazorLanguageKind.Html,
@@ -385,11 +349,7 @@
                         new SourceSpan(10, 12))
                 });
             var documentContext = CreateDocumentContext(documentPath, codeDocument);
-<<<<<<< HEAD
-            var diagnosticsEndpoint = new RazorTranslateDiagnosticsEndpoint(MappingService, LoggerFactory);
-=======
-            var diagnosticsEndpoint = new RazorDiagnosticsEndpoint(_mappingService, LoggerFactory);
->>>>>>> 3254e23d
+            var diagnosticsEndpoint = new RazorTranslateDiagnosticsEndpoint(MappingService, LoggerFactory);
             var request = new RazorDiagnosticsParams()
             {
                 Kind = RazorLanguageKind.CSharp,
@@ -427,11 +387,7 @@
                         new SourceSpan(10, 12))
                 });
             var documentContext = CreateDocumentContext(documentPath, codeDocument);
-<<<<<<< HEAD
-            var diagnosticsEndpoint = new RazorTranslateDiagnosticsEndpoint(MappingService, LoggerFactory);
-=======
-            var diagnosticsEndpoint = new RazorDiagnosticsEndpoint(_mappingService, LoggerFactory);
->>>>>>> 3254e23d
+            var diagnosticsEndpoint = new RazorTranslateDiagnosticsEndpoint(MappingService, LoggerFactory);
             var request = new RazorDiagnosticsParams()
             {
                 Kind = RazorLanguageKind.Html,
@@ -467,11 +423,7 @@
                         new SourceSpan(10, 12))
                 });
             var documentContext = CreateDocumentContext(documentPath, codeDocument);
-<<<<<<< HEAD
-            var diagnosticsEndpoint = new RazorTranslateDiagnosticsEndpoint(MappingService, LoggerFactory);
-=======
-            var diagnosticsEndpoint = new RazorDiagnosticsEndpoint(_mappingService, LoggerFactory);
->>>>>>> 3254e23d
+            var diagnosticsEndpoint = new RazorTranslateDiagnosticsEndpoint(MappingService, LoggerFactory);
             var request = new RazorDiagnosticsParams()
             {
                 Kind = RazorLanguageKind.CSharp,
@@ -509,11 +461,7 @@
                         new SourceSpan(10, 12))
                 });
             var documentContext = CreateDocumentContext(documentPath, codeDocument);
-<<<<<<< HEAD
-            var diagnosticsEndpoint = new RazorTranslateDiagnosticsEndpoint(MappingService, LoggerFactory);
-=======
-            var diagnosticsEndpoint = new RazorDiagnosticsEndpoint(_mappingService, LoggerFactory);
->>>>>>> 3254e23d
+            var diagnosticsEndpoint = new RazorTranslateDiagnosticsEndpoint(MappingService, LoggerFactory);
             var request = new RazorDiagnosticsParams()
             {
                 Kind = RazorLanguageKind.CSharp,
@@ -549,11 +497,7 @@
                         new SourceSpan(10, 12))
                 });
             var documentContext = CreateDocumentContext(documentPath, codeDocument);
-<<<<<<< HEAD
-            var diagnosticsEndpoint = new RazorTranslateDiagnosticsEndpoint(MappingService, LoggerFactory);
-=======
-            var diagnosticsEndpoint = new RazorDiagnosticsEndpoint(_mappingService, LoggerFactory);
->>>>>>> 3254e23d
+            var diagnosticsEndpoint = new RazorTranslateDiagnosticsEndpoint(MappingService, LoggerFactory);
             var request = new RazorDiagnosticsParams()
             {
                 Kind = RazorLanguageKind.CSharp,
@@ -655,11 +599,7 @@
                         new SourceSpan(10, 13))
                 });
             var documentContext = CreateDocumentContext(documentPath, codeDocument);
-<<<<<<< HEAD
-            var diagnosticsEndpoint = new RazorTranslateDiagnosticsEndpoint(MappingService, LoggerFactory);
-=======
-            var diagnosticsEndpoint = new RazorDiagnosticsEndpoint(_mappingService, LoggerFactory);
->>>>>>> 3254e23d
+            var diagnosticsEndpoint = new RazorTranslateDiagnosticsEndpoint(MappingService, LoggerFactory);
             var request = new RazorDiagnosticsParams()
             {
                 Kind = RazorLanguageKind.CSharp,
@@ -690,11 +630,7 @@
             var documentPath = new Uri("C:/path/to/document.cshtml");
             var codeDocument = CreateCodeDocument("<p>@DateTime.Now</p>");
             var documentContext = CreateDocumentContext(documentPath, codeDocument);
-<<<<<<< HEAD
-            var diagnosticsEndpoint = new RazorTranslateDiagnosticsEndpoint(MappingService, LoggerFactory);
-=======
-            var diagnosticsEndpoint = new RazorDiagnosticsEndpoint(_mappingService, LoggerFactory);
->>>>>>> 3254e23d
+            var diagnosticsEndpoint = new RazorTranslateDiagnosticsEndpoint(MappingService, LoggerFactory);
             var request = new RazorDiagnosticsParams()
             {
                 Kind = RazorLanguageKind.Html,
@@ -718,11 +654,7 @@
             var documentPath = new Uri("C:/path/to/document.cshtml");
             var codeDocument = CreateCodeDocument("<p>@DateTime.Now</p>");
             var documentContext = CreateDocumentContext(documentPath, codeDocument);
-<<<<<<< HEAD
-            var diagnosticsEndpoint = new RazorTranslateDiagnosticsEndpoint(MappingService, LoggerFactory);
-=======
-            var diagnosticsEndpoint = new RazorDiagnosticsEndpoint(_mappingService, LoggerFactory);
->>>>>>> 3254e23d
+            var diagnosticsEndpoint = new RazorTranslateDiagnosticsEndpoint(MappingService, LoggerFactory);
             var request = new RazorDiagnosticsParams()
             {
                 Kind = RazorLanguageKind.Razor,
@@ -754,11 +686,7 @@
                 });
             codeDocument.SetUnsupported();
             var documentContext = CreateDocumentContext(documentPath, codeDocument);
-<<<<<<< HEAD
-            var diagnosticsEndpoint = new RazorTranslateDiagnosticsEndpoint(MappingService, LoggerFactory);
-=======
-            var diagnosticsEndpoint = new RazorDiagnosticsEndpoint(_mappingService, LoggerFactory);
->>>>>>> 3254e23d
+            var diagnosticsEndpoint = new RazorTranslateDiagnosticsEndpoint(MappingService, LoggerFactory);
             var request = new RazorDiagnosticsParams()
             {
                 Kind = RazorLanguageKind.CSharp,
@@ -788,11 +716,7 @@
                     GetButtonTagHelperDescriptor().Build()
                 });
             var documentContext = CreateDocumentContext(documentPath, codeDocument);
-<<<<<<< HEAD
-            var diagnosticsEndpoint = new RazorTranslateDiagnosticsEndpoint(MappingService, LoggerFactory);
-=======
-            var diagnosticsEndpoint = new RazorDiagnosticsEndpoint(_mappingService, LoggerFactory);
->>>>>>> 3254e23d
+            var diagnosticsEndpoint = new RazorTranslateDiagnosticsEndpoint(MappingService, LoggerFactory);
             var request = new RazorDiagnosticsParams()
             {
                 Kind = RazorLanguageKind.Html,
@@ -822,11 +746,7 @@
                     GetButtonTagHelperDescriptor().Build()
                 });
             var documentContext = CreateDocumentContext(documentPath, codeDocument);
-<<<<<<< HEAD
-            var diagnosticsEndpoint = new RazorTranslateDiagnosticsEndpoint(MappingService, LoggerFactory);
-=======
-            var diagnosticsEndpoint = new RazorDiagnosticsEndpoint(_mappingService, LoggerFactory);
->>>>>>> 3254e23d
+            var diagnosticsEndpoint = new RazorTranslateDiagnosticsEndpoint(MappingService, LoggerFactory);
             var request = new RazorDiagnosticsParams()
             {
                 Kind = RazorLanguageKind.Html,
@@ -857,11 +777,7 @@
                         new SourceSpan(10, 14))
                 });
             var documentContext = CreateDocumentContext(documentPath, codeDocument);
-<<<<<<< HEAD
-            var diagnosticsEndpoint = new RazorTranslateDiagnosticsEndpoint(MappingService, LoggerFactory);
-=======
-            var diagnosticsEndpoint = new RazorDiagnosticsEndpoint(_mappingService, LoggerFactory);
->>>>>>> 3254e23d
+            var diagnosticsEndpoint = new RazorTranslateDiagnosticsEndpoint(MappingService, LoggerFactory);
             var request = new RazorDiagnosticsParams()
             {
                 Kind = RazorLanguageKind.Html,
@@ -892,11 +808,7 @@
                         new SourceSpan(10, 14))
                 });
             var documentContext = CreateDocumentContext(documentPath, codeDocument);
-<<<<<<< HEAD
-            var diagnosticsEndpoint = new RazorTranslateDiagnosticsEndpoint(MappingService, LoggerFactory);
-=======
-            var diagnosticsEndpoint = new RazorDiagnosticsEndpoint(_mappingService, LoggerFactory);
->>>>>>> 3254e23d
+            var diagnosticsEndpoint = new RazorTranslateDiagnosticsEndpoint(MappingService, LoggerFactory);
             var request = new RazorDiagnosticsParams()
             {
                 Kind = RazorLanguageKind.Html,
@@ -947,11 +859,7 @@
                     descriptor.Build()
                 });
             var documentContext = CreateDocumentContext(documentPath, codeDocument);
-<<<<<<< HEAD
-            var diagnosticsEndpoint = new RazorTranslateDiagnosticsEndpoint(MappingService, LoggerFactory);
-=======
-            var diagnosticsEndpoint = new RazorDiagnosticsEndpoint(_mappingService, LoggerFactory);
->>>>>>> 3254e23d
+            var diagnosticsEndpoint = new RazorTranslateDiagnosticsEndpoint(MappingService, LoggerFactory);
             var request = new RazorDiagnosticsParams()
             {
                 Kind = RazorLanguageKind.Html,
@@ -998,11 +906,7 @@
                     descriptor.Build()
                 });
             var documentContext = CreateDocumentContext(documentPath, codeDocument);
-<<<<<<< HEAD
-            var diagnosticsEndpoint = new RazorTranslateDiagnosticsEndpoint(MappingService, LoggerFactory);
-=======
-            var diagnosticsEndpoint = new RazorDiagnosticsEndpoint(_mappingService, LoggerFactory);
->>>>>>> 3254e23d
+            var diagnosticsEndpoint = new RazorTranslateDiagnosticsEndpoint(MappingService, LoggerFactory);
             var request = new RazorDiagnosticsParams()
             {
                 Kind = RazorLanguageKind.Html,
@@ -1039,11 +943,7 @@
             var documentPath = new Uri("C:/path/to/document.cshtml");
             var codeDocument = CreateCodeDocument("<p>@DateTime.Now");
             var documentContext = CreateDocumentContext(documentPath, codeDocument);
-<<<<<<< HEAD
-            var diagnosticsEndpoint = new RazorTranslateDiagnosticsEndpoint(MappingService, LoggerFactory);
-=======
-            var diagnosticsEndpoint = new RazorDiagnosticsEndpoint(_mappingService, LoggerFactory);
->>>>>>> 3254e23d
+            var diagnosticsEndpoint = new RazorTranslateDiagnosticsEndpoint(MappingService, LoggerFactory);
             var request = new RazorDiagnosticsParams()
             {
                 Kind = RazorLanguageKind.Html,
@@ -1076,11 +976,7 @@
             var documentPath = new Uri("C:/path/to/document.razor");
             var codeDocument = CreateCodeDocument("<p>@DateTime.Now", kind: FileKinds.Component);
             var documentContext = CreateDocumentContext(documentPath, codeDocument);
-<<<<<<< HEAD
-            var diagnosticsEndpoint = new RazorTranslateDiagnosticsEndpoint(MappingService, LoggerFactory);
-=======
-            var diagnosticsEndpoint = new RazorDiagnosticsEndpoint(_mappingService, LoggerFactory);
->>>>>>> 3254e23d
+            var diagnosticsEndpoint = new RazorTranslateDiagnosticsEndpoint(MappingService, LoggerFactory);
             var request = new RazorDiagnosticsParams()
             {
                 Kind = RazorLanguageKind.Html,
@@ -1110,11 +1006,7 @@
             var documentPath = new Uri("C:/path/to/document.razor");
             var codeDocument = CreateCodeDocument("<!body></body>", kind: FileKinds.Component);
             var documentContext = CreateDocumentContext(documentPath, codeDocument);
-<<<<<<< HEAD
-            var diagnosticsEndpoint = new RazorTranslateDiagnosticsEndpoint(MappingService, LoggerFactory);
-=======
-            var diagnosticsEndpoint = new RazorDiagnosticsEndpoint(_mappingService, LoggerFactory);
->>>>>>> 3254e23d
+            var diagnosticsEndpoint = new RazorTranslateDiagnosticsEndpoint(MappingService, LoggerFactory);
             var request = new RazorDiagnosticsParams()
             {
                 Kind = RazorLanguageKind.Html,
@@ -1147,11 +1039,7 @@
             var documentPath = new Uri("C:/path/to/document.razor");
             var codeDocument = CreateCodeDocument("<html><!body><div></div></!body></html>", kind: FileKinds.Component);
             var documentContext = CreateDocumentContext(documentPath, codeDocument);
-<<<<<<< HEAD
-            var diagnosticsEndpoint = new RazorTranslateDiagnosticsEndpoint(MappingService, LoggerFactory);
-=======
-            var diagnosticsEndpoint = new RazorDiagnosticsEndpoint(_mappingService, LoggerFactory);
->>>>>>> 3254e23d
+            var diagnosticsEndpoint = new RazorTranslateDiagnosticsEndpoint(MappingService, LoggerFactory);
             var request = new RazorDiagnosticsParams()
             {
                 Kind = RazorLanguageKind.Html,
@@ -1192,11 +1080,7 @@
             var documentPath = new Uri("C:/path/to/document.razor");
             var codeDocument = CreateCodeDocument("<!body></!body>", kind: FileKinds.Component);
             var documentContext = CreateDocumentContext(documentPath, codeDocument);
-<<<<<<< HEAD
-            var diagnosticsEndpoint = new RazorTranslateDiagnosticsEndpoint(MappingService, LoggerFactory);
-=======
-            var diagnosticsEndpoint = new RazorDiagnosticsEndpoint(_mappingService, LoggerFactory);
->>>>>>> 3254e23d
+            var diagnosticsEndpoint = new RazorTranslateDiagnosticsEndpoint(MappingService, LoggerFactory);
             var request = new RazorDiagnosticsParams()
             {
                 Kind = RazorLanguageKind.Html,
