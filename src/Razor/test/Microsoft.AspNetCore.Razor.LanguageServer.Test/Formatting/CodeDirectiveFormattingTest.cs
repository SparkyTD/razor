--- conflicted
+++ resolved
@@ -763,28 +763,25 @@
 ");
         }
 
-<<<<<<< HEAD
-        [Theory]
-        [CombinatorialData]
-=======
-        [Fact]
+        [Theory]
+        [CombinatorialData]
         [WorkItem("https://github.com/dotnet/razor-tooling/issues/5618")]
-        public async Task CodeBlock_EmptyObjectCollectionInitializers()
+        public async Task CodeBlock_EmptyObjectCollectionInitializers(bool useSourceTextDiffer)
         {
             // The C# Formatter _does_ touch these types of initializers if they're empty. Who knew ¯\_(ツ)_/¯
-            await RunFormattingTestAsync(
+            await RunFormattingTestAsync(useSourceTextDiffer: useSourceTextDiffer,
 input: @"
 @code {
     public void Foo()
     {
         SomeMethod(new List<string>()
             {
-                
+
             });
 
         SomeMethod(new Exception
             {
-                
+
             });
     }
 }
@@ -806,8 +803,8 @@
 ");
         }
 
-        [Fact]
->>>>>>> 49b4693a
+        [Theory]
+        [CombinatorialData]
         [WorkItem("https://github.com/dotnet/aspnetcore/issues/4498")]
         public async Task IfBlock_TopLevel(bool useSourceTextDiffer)
         {
