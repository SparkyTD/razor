--- conflicted
+++ resolved
@@ -30,16 +30,10 @@
             var documentMappingService = new DefaultRazorDocumentMappingService(TestLanguageServerFeatureOptions.Instance, new TestDocumentContextFactory(), LoggerFactory);
 
             var optionsMonitor = GetOptionsMonitor(enableFormatting: false);
-            var languageServerFeatureOptions = new DefaultLanguageServerFeatureOptions();
-            var endpoint = new RazorDocumentOnTypeFormattingEndpoint(
-<<<<<<< HEAD
-                EmptyDocumentContextFactory, formattingService, documentMappingService, optionsMonitor, languageServerFeatureOptions, LoggerFactory);
-            var @params = new DocumentOnTypeFormattingParamsBridge { TextDocument = new TextDocumentIdentifier { Uri = uri, } };
-=======
+            var endpoint = new RazorDocumentOnTypeFormattingEndpoint(
                 formattingService, documentMappingService, optionsMonitor);
             var @params = new DocumentOnTypeFormattingParams { TextDocument = new TextDocumentIdentifier { Uri = uri, } };
             var requestContext = CreateRazorRequestContext(documentContext: null);
->>>>>>> affb63f7
 
             // Act
             var result = await endpoint.HandleRequestAsync(@params, requestContext, DisposalToken);
@@ -65,15 +59,9 @@
             var documentMappingService = new DefaultRazorDocumentMappingService(TestLanguageServerFeatureOptions.Instance, new TestDocumentContextFactory(), LoggerFactory);
 
             var optionsMonitor = GetOptionsMonitor(enableFormatting: true);
-            var languageServerFeatureOptions = new DefaultLanguageServerFeatureOptions();
-            var endpoint = new RazorDocumentOnTypeFormattingEndpoint(
-<<<<<<< HEAD
-                documentResolver, formattingService, documentMappingService, optionsMonitor, languageServerFeatureOptions, LoggerFactory);
-            var @params = new DocumentOnTypeFormattingParamsBridge()
-=======
-                formattingService, documentMappingService, optionsMonitor);
-            var @params = new DocumentOnTypeFormattingParams()
->>>>>>> affb63f7
+            var endpoint = new RazorDocumentOnTypeFormattingEndpoint(
+                formattingService, documentMappingService, optionsMonitor);
+            var @params = new DocumentOnTypeFormattingParams()
             {
                 TextDocument = new TextDocumentIdentifier { Uri = uri, },
                 Character = ".",
@@ -106,15 +94,9 @@
             var documentMappingService = new DefaultRazorDocumentMappingService(TestLanguageServerFeatureOptions.Instance, new TestDocumentContextFactory(), LoggerFactory);
 
             var optionsMonitor = GetOptionsMonitor(enableFormatting: true);
-            var languageServerFeatureOptions = new DefaultLanguageServerFeatureOptions();
-            var endpoint = new RazorDocumentOnTypeFormattingEndpoint(
-<<<<<<< HEAD
-                documentResolver, formattingService, documentMappingService, optionsMonitor, languageServerFeatureOptions, LoggerFactory);
-            var @params = new DocumentOnTypeFormattingParamsBridge()
-=======
-                formattingService, documentMappingService, optionsMonitor);
-            var @params = new DocumentOnTypeFormattingParams()
->>>>>>> affb63f7
+            var endpoint = new RazorDocumentOnTypeFormattingEndpoint(
+                formattingService, documentMappingService, optionsMonitor);
+            var @params = new DocumentOnTypeFormattingParams()
             {
                 TextDocument = new TextDocumentIdentifier { Uri = uri, },
                 Character = ".",
@@ -150,13 +132,8 @@
             var optionsMonitor = GetOptionsMonitor(enableFormatting: true);
             var languageServerFeatureOptions = new DefaultLanguageServerFeatureOptions();
             var endpoint = new RazorDocumentOnTypeFormattingEndpoint(
-<<<<<<< HEAD
-                documentResolver, formattingService, documentMappingService.Object, optionsMonitor, languageServerFeatureOptions, LoggerFactory);
-            var @params = new DocumentOnTypeFormattingParamsBridge()
-=======
                 formattingService, documentMappingService.Object, optionsMonitor);
             var @params = new DocumentOnTypeFormattingParams()
->>>>>>> affb63f7
             {
                 TextDocument = new TextDocumentIdentifier { Uri = uri, },
                 Character = "}",
@@ -192,13 +169,8 @@
             var optionsMonitor = GetOptionsMonitor(enableFormatting: true);
             var languageServerFeatureOptions = new DefaultLanguageServerFeatureOptions();
             var endpoint = new RazorDocumentOnTypeFormattingEndpoint(
-<<<<<<< HEAD
-                documentResolver, formattingService, documentMappingService.Object, optionsMonitor, languageServerFeatureOptions, LoggerFactory);
-            var @params = new DocumentOnTypeFormattingParamsBridge()
-=======
                 formattingService, documentMappingService.Object, optionsMonitor);
             var @params = new DocumentOnTypeFormattingParams()
->>>>>>> affb63f7
             {
                 TextDocument = new TextDocumentIdentifier { Uri = uri, },
                 Character = "}",
@@ -231,15 +203,9 @@
             var documentMappingService = new DefaultRazorDocumentMappingService(TestLanguageServerFeatureOptions.Instance, documentResolver, LoggerFactory);
 
             var optionsMonitor = GetOptionsMonitor(enableFormatting: true);
-            var languageServerFeatureOptions = new DefaultLanguageServerFeatureOptions();
-            var endpoint = new RazorDocumentOnTypeFormattingEndpoint(
-<<<<<<< HEAD
-                documentResolver, formattingService, documentMappingService, optionsMonitor, languageServerFeatureOptions, LoggerFactory);
-            var @params = new DocumentOnTypeFormattingParamsBridge()
-=======
-                formattingService, documentMappingService, optionsMonitor);
-            var @params = new DocumentOnTypeFormattingParams()
->>>>>>> affb63f7
+            var endpoint = new RazorDocumentOnTypeFormattingEndpoint(
+                formattingService, documentMappingService, optionsMonitor);
+            var @params = new DocumentOnTypeFormattingParams()
             {
                 TextDocument = new TextDocumentIdentifier { Uri = uri, },
                 Character = ".",
