﻿// Copyright (c) .NET Foundation. All rights reserved.
// Licensed under the Apache License, Version 2.0. See License.txt in the project root for license information.

using System;
using System.Linq;
using System.Threading.Tasks;
using Microsoft.CodeAnalysis;
using Microsoft.AspNetCore.Razor.Language;
using Microsoft.AspNetCore.Razor.LanguageServer.Common;
using Microsoft.AspNetCore.Razor.LanguageServer.ProjectSystem;
using Microsoft.AspNetCore.Razor.Test.Common;
using Microsoft.CodeAnalysis.Razor.ProjectSystem;
using Microsoft.CodeAnalysis.Text;
using Moq;
using Newtonsoft.Json.Linq;
using Xunit;
using Microsoft.AspNetCore.Razor.LanguageServer.CodeActions.Models;
using Microsoft.CodeAnalysis.Razor.Workspaces;

namespace Microsoft.AspNetCore.Razor.LanguageServer.CodeActions
{
    public class ExtractToCodeBehindCodeActionResolverTest : LanguageServerTestBase
    {
        private readonly DocumentResolver _emptyDocumentResolver;

        public ExtractToCodeBehindCodeActionResolverTest()
        {
            _emptyDocumentResolver = new Mock<DocumentResolver>(MockBehavior.Strict).Object;
            Mock.Get(_emptyDocumentResolver).Setup(r => r.TryResolveDocument(It.IsAny<string>(), out It.Ref<DocumentSnapshot>.IsAny)).Returns(false);
        }

        [Fact]
        public async Task Handle_MissingFile()
        {
            // Arrange
<<<<<<< HEAD
            var resolver = new ExtractToCodeBehindCodeActionResolver(new DefaultProjectSnapshotManagerDispatcher(), EmptyDocumentResolver, FilePathNormalizer);
=======
            var resolver = new ExtractToCodeBehindCodeActionResolver(new DefaultForegroundDispatcher(), _emptyDocumentResolver, FilePathNormalizer);
>>>>>>> f81a59a1
            var data = JObject.FromObject(new ExtractToCodeBehindCodeActionParams()
            {
                Uri = new Uri("c:/Test.razor"),
                RemoveStart = 14,
                ExtractStart = 19,
                ExtractEnd = 41,
                RemoveEnd = 41,
            });

            // Act
            var workspaceEdit = await resolver.ResolveAsync(data, default);

            // Assert
            Assert.Null(workspaceEdit);
        }

        [Fact]
        public async Task Handle_Unsupported()
        {
            // Arrange
            var documentPath = "c:\\Test.razor";
            var contents = $"@page \"/test\"{Environment.NewLine}@code {{ private var x = 1; }}";
            var codeDocument = CreateCodeDocument(contents);
            codeDocument.SetUnsupported();

            var resolver = new ExtractToCodeBehindCodeActionResolver(new DefaultProjectSnapshotManagerDispatcher(), CreateDocumentResolver(documentPath, codeDocument), FilePathNormalizer);
            var data = JObject.FromObject(new ExtractToCodeBehindCodeActionParams()
            {
                Uri = new Uri("c:/Test.razor"),
                RemoveStart = 14,
                ExtractStart = 20,
                ExtractEnd = 41,
                RemoveEnd = 41,
            });

            // Act
            var workspaceEdit = await resolver.ResolveAsync(data, default);

            // Assert
            Assert.Null(workspaceEdit);
        }

        [Fact]
        public async Task Handle_InvalidFileKind()
        {
            // Arrange
            var documentPath = "c:\\Test.razor";
            var contents = $"@page \"/test\"{Environment.NewLine}@code {{ private var x = 1; }}";
            var codeDocument = CreateCodeDocument(contents);
            codeDocument.SetFileKind(FileKinds.Legacy);

            var resolver = new ExtractToCodeBehindCodeActionResolver(new DefaultProjectSnapshotManagerDispatcher(), CreateDocumentResolver(documentPath, codeDocument), FilePathNormalizer);
            var data = JObject.FromObject(new ExtractToCodeBehindCodeActionParams()
            {
                Uri = new Uri("c:/Test.razor"),
                RemoveStart = 14,
                ExtractStart = 20,
                ExtractEnd = 41,
                RemoveEnd = 41,
            });

            // Act
            var workspaceEdit = await resolver.ResolveAsync(data, default);

            // Assert
            Assert.Null(workspaceEdit);
        }

        [Fact]
        public async Task Handle_ExtractCodeBlock()
        {
            // Arrange
            var documentPath = "c:/Test.razor";
            var documentUri = new Uri(documentPath);
            var contents = $"@page \"/test\"{Environment.NewLine}@code {{ private var x = 1; }}";
            var codeDocument = CreateCodeDocument(contents);

            var resolver = new ExtractToCodeBehindCodeActionResolver(new DefaultProjectSnapshotManagerDispatcher(), CreateDocumentResolver(documentPath, codeDocument), FilePathNormalizer);
            var actionParams = new ExtractToCodeBehindCodeActionParams
            {
                Uri = documentUri,
                RemoveStart = contents.IndexOf("@code", StringComparison.Ordinal),
                ExtractStart = contents.IndexOf("{", StringComparison.Ordinal),
                ExtractEnd = contents.IndexOf("}", StringComparison.Ordinal),
                RemoveEnd = contents.IndexOf("}", StringComparison.Ordinal),
            };
            var data = JObject.FromObject(actionParams);

            // Act
            var workspaceEdit = await resolver.ResolveAsync(data, default);

            // Assert
            Assert.NotNull(workspaceEdit);
            Assert.NotNull(workspaceEdit.DocumentChanges);
            Assert.Equal(3, workspaceEdit.DocumentChanges.Count());

            var documentChanges = workspaceEdit.DocumentChanges.ToArray();
            var createFileChange = documentChanges[0];
            Assert.True(createFileChange.IsCreateFile);

            var editCodeDocumentChange = documentChanges[1];
            var editCodeDocumentEdit = editCodeDocumentChange.TextDocumentEdit.Edits.First();
            Assert.Equal(actionParams.RemoveStart, editCodeDocumentEdit.Range.Start.GetAbsoluteIndex(codeDocument.GetSourceText()));
            Assert.Equal(actionParams.RemoveEnd, editCodeDocumentEdit.Range.End.GetAbsoluteIndex(codeDocument.GetSourceText()));

            var editCodeBehindChange = documentChanges[2];
            var editCodeBehindEdit = editCodeBehindChange.TextDocumentEdit.Edits.First();
            Assert.Contains("public partial class Test", editCodeBehindEdit.NewText, StringComparison.Ordinal);
            Assert.Contains("private var x = 1", editCodeBehindEdit.NewText, StringComparison.Ordinal);
            Assert.Contains("namespace test.Pages", editCodeBehindEdit.NewText, StringComparison.Ordinal);
        }

        [Fact]
        public async Task Handle_ExtractFunctionsBlock()
        {
            // Arrange
            var documentPath = "c:/Test.razor";
            var documentUri = new Uri(documentPath);
            var contents = $"@page \"/test\"{Environment.NewLine}@functions {{ private var x = 1; }}";
            var codeDocument = CreateCodeDocument(contents);

            var resolver = new ExtractToCodeBehindCodeActionResolver(new DefaultProjectSnapshotManagerDispatcher(), CreateDocumentResolver(documentPath, codeDocument), FilePathNormalizer);
            var actionParams = new ExtractToCodeBehindCodeActionParams
            {
                Uri = documentUri,
                RemoveStart = contents.IndexOf("@functions", StringComparison.Ordinal),
                ExtractStart = contents.IndexOf("{", StringComparison.Ordinal),
                ExtractEnd = contents.IndexOf("}", StringComparison.Ordinal),
                RemoveEnd = contents.IndexOf("}", StringComparison.Ordinal),
            };
            var data = JObject.FromObject(actionParams);

            // Act
            var workspaceEdit = await resolver.ResolveAsync(data, default);

            // Assert
            Assert.NotNull(workspaceEdit);
            Assert.NotNull(workspaceEdit.DocumentChanges);
            Assert.Equal(3, workspaceEdit.DocumentChanges.Count());

            var documentChanges = workspaceEdit.DocumentChanges.ToArray();
            var createFileChange = documentChanges[0];
            Assert.True(createFileChange.IsCreateFile);

            var editCodeDocumentChange = documentChanges[1];
            var editCodeDocumentEdit = editCodeDocumentChange.TextDocumentEdit.Edits.First();
            Assert.Equal(actionParams.RemoveStart, editCodeDocumentEdit.Range.Start.GetAbsoluteIndex(codeDocument.GetSourceText()));
            Assert.Equal(actionParams.RemoveEnd, editCodeDocumentEdit.Range.End.GetAbsoluteIndex(codeDocument.GetSourceText()));

            var editCodeBehindChange = documentChanges[2];
            var editCodeBehindEdit = editCodeBehindChange.TextDocumentEdit.Edits.First();
            Assert.Contains("public partial class Test", editCodeBehindEdit.NewText, StringComparison.Ordinal);
            Assert.Contains("private var x = 1", editCodeBehindEdit.NewText, StringComparison.Ordinal);
            Assert.Contains("namespace test.Pages", editCodeBehindEdit.NewText, StringComparison.Ordinal);
        }

        [Fact]
        public async Task Handle_ExtractCodeBlockWithUsing()
        {
            // Arrange
            var documentPath = "c:/Test.razor";
            var documentUri = new Uri(documentPath);
            var contents = $"@page \"/test\"\n@using System.Diagnostics{Environment.NewLine}@code {{ private var x = 1; }}";
            var codeDocument = CreateCodeDocument(contents);

            var resolver = new ExtractToCodeBehindCodeActionResolver(new DefaultProjectSnapshotManagerDispatcher(), CreateDocumentResolver(documentPath, codeDocument), FilePathNormalizer);
            var actionParams = new ExtractToCodeBehindCodeActionParams
            {
                Uri = documentUri,
                RemoveStart = contents.IndexOf("@code", StringComparison.Ordinal),
                ExtractStart = contents.IndexOf("{", StringComparison.Ordinal),
                ExtractEnd = contents.IndexOf("}", StringComparison.Ordinal),
                RemoveEnd = contents.IndexOf("}", StringComparison.Ordinal),
            };
            var data = JObject.FromObject(actionParams);

            // Act
            var workspaceEdit = await resolver.ResolveAsync(data, default);

            // Assert
            Assert.NotNull(workspaceEdit);
            Assert.NotNull(workspaceEdit.DocumentChanges);
            Assert.Equal(3, workspaceEdit.DocumentChanges.Count());

            var documentChanges = workspaceEdit.DocumentChanges.ToArray();
            var createFileChange = documentChanges[0];
            Assert.True(createFileChange.IsCreateFile);

            var editCodeDocumentChange = documentChanges[1];
            var editCodeDocumentEdit = editCodeDocumentChange.TextDocumentEdit.Edits.First();
            Assert.Equal(actionParams.RemoveStart, editCodeDocumentEdit.Range.Start.GetAbsoluteIndex(codeDocument.GetSourceText()));
            Assert.Equal(actionParams.RemoveEnd, editCodeDocumentEdit.Range.End.GetAbsoluteIndex(codeDocument.GetSourceText()));

            var editCodeBehindChange = documentChanges[2];
            var editCodeBehindEdit = editCodeBehindChange.TextDocumentEdit.Edits.First();
            Assert.Contains("using System.Diagnostics", editCodeBehindEdit.NewText, StringComparison.Ordinal);
            Assert.Contains("public partial class Test", editCodeBehindEdit.NewText, StringComparison.Ordinal);
            Assert.Contains("private var x = 1", editCodeBehindEdit.NewText, StringComparison.Ordinal);
            Assert.Contains("namespace test.Pages", editCodeBehindEdit.NewText, StringComparison.Ordinal);
        }

        private static DocumentResolver CreateDocumentResolver(string documentPath, RazorCodeDocument codeDocument)
        {
            var sourceTextChars = new char[codeDocument.Source.Length];
            codeDocument.Source.CopyTo(0, sourceTextChars, 0, codeDocument.Source.Length);
            var sourceText = SourceText.From(new string(sourceTextChars));
            var documentSnapshot = Mock.Of<DocumentSnapshot>(document =>
                document.GetGeneratedOutputAsync() == Task.FromResult(codeDocument) &&
                document.GetTextAsync() == Task.FromResult(sourceText), MockBehavior.Strict);
            var documentResolver = new Mock<DocumentResolver>(MockBehavior.Strict);
            documentResolver
                .Setup(resolver => resolver.TryResolveDocument(documentPath, out documentSnapshot))
                .Returns(true);
            documentResolver
                .Setup(resolver => resolver.TryResolveDocument(It.IsNotIn(documentPath), out documentSnapshot))
                .Returns(false);
            return documentResolver.Object;
        }

        private static RazorCodeDocument CreateCodeDocument(string text)
        {
            var projectItem = new TestRazorProjectItem("c:/Test.razor", "c:/Test.razor", "Test.razor") { Content = text };
            var projectEngine = RazorProjectEngine.Create(RazorConfiguration.Default, TestRazorProjectFileSystem.Empty, (builder) => builder.SetRootNamespace("test.Pages"));

            var codeDocument = projectEngine.Process(projectItem);
            codeDocument.SetFileKind(FileKinds.Component);

            return codeDocument;
        }
    }
}<|MERGE_RESOLUTION|>--- conflicted
+++ resolved
@@ -33,11 +33,7 @@
         public async Task Handle_MissingFile()
         {
             // Arrange
-<<<<<<< HEAD
-            var resolver = new ExtractToCodeBehindCodeActionResolver(new DefaultProjectSnapshotManagerDispatcher(), EmptyDocumentResolver, FilePathNormalizer);
-=======
-            var resolver = new ExtractToCodeBehindCodeActionResolver(new DefaultForegroundDispatcher(), _emptyDocumentResolver, FilePathNormalizer);
->>>>>>> f81a59a1
+            var resolver = new ExtractToCodeBehindCodeActionResolver(new DefaultProjectSnapshotManagerDispatcher(), _emptyDocumentResolver, FilePathNormalizer);
             var data = JObject.FromObject(new ExtractToCodeBehindCodeActionParams()
             {
                 Uri = new Uri("c:/Test.razor"),
