﻿// Copyright (c) .NET Foundation. All rights reserved.
// Licensed under the Apache License, Version 2.0. See License.txt in the project root for license information.

using System;
using System.Linq;
using System.Threading.Tasks;
using Microsoft.CodeAnalysis;
using Microsoft.AspNetCore.Razor.Language;
using Microsoft.AspNetCore.Razor.LanguageServer.Common;
using Microsoft.AspNetCore.Razor.LanguageServer.ProjectSystem;
using Microsoft.AspNetCore.Razor.Test.Common;
using Microsoft.CodeAnalysis.Razor.ProjectSystem;
using Microsoft.CodeAnalysis.Text;
using Moq;
using Newtonsoft.Json.Linq;
using Xunit;
using Microsoft.AspNetCore.Razor.LanguageServer.CodeActions.Models;
using Microsoft.CodeAnalysis.Razor.Workspaces;

namespace Microsoft.AspNetCore.Razor.LanguageServer.CodeActions
{
    public class CreateComponentCodeActionResolverTest : LanguageServerTestBase
    {
        private readonly DocumentResolver _emptyDocumentResolver = Mock.Of<DocumentResolver>(r => r.TryResolveDocument(It.IsAny<string>(), out It.Ref<DocumentSnapshot>.IsAny) == false, MockBehavior.Strict);

        [Fact]
        public async Task Handle_MissingFile()
        {
            // Arrange
<<<<<<< HEAD
            var resolver = new CreateComponentCodeActionResolver(new DefaultProjectSnapshotManagerDispatcher(), EmptyDocumentResolver);
=======
            var resolver = new CreateComponentCodeActionResolver(new DefaultForegroundDispatcher(), _emptyDocumentResolver);
>>>>>>> f81a59a1
            var data = JObject.FromObject(new CreateComponentCodeActionParams()
            {
                Uri = new Uri("c:/Test.razor"),
                Path = "c:/Another.razor",
            });

            // Act
            var workspaceEdit = await resolver.ResolveAsync(data, default);

            // Assert
            Assert.Null(workspaceEdit);
        }

        [Fact]
        public async Task Handle_Unsupported()
        {
            // Arrange
            var documentPath = "c:/Test.razor";
            var contents = $"@page \"/test\"";
            var codeDocument = CreateCodeDocument(contents);
            codeDocument.SetUnsupported();

            var resolver = new CreateComponentCodeActionResolver(new DefaultProjectSnapshotManagerDispatcher(), CreateDocumentResolver(documentPath, codeDocument));
            var data = JObject.FromObject(new CreateComponentCodeActionParams()
            {
                Uri = new Uri(documentPath),
                Path = "c:/Another.razor",
            });

            // Act
            var workspaceEdit = await resolver.ResolveAsync(data, default);

            // Assert
            Assert.Null(workspaceEdit);
        }

        [Fact]
        public async Task Handle_InvalidFileKind()
        {
            // Arrange
            var documentPath = "c:/Test.razor";
            var contents = $"@page \"/test\"";
            var codeDocument = CreateCodeDocument(contents);
            codeDocument.SetFileKind(FileKinds.Legacy);

            var resolver = new CreateComponentCodeActionResolver(new DefaultProjectSnapshotManagerDispatcher(), CreateDocumentResolver(documentPath, codeDocument));
            var data = JObject.FromObject(new CreateComponentCodeActionParams()
            {
                Uri = new Uri(documentPath),
                Path = "c:/Another.razor",
            });

            // Act
            var workspaceEdit = await resolver.ResolveAsync(data, default);

            // Assert
            Assert.Null(workspaceEdit);
        }

        [Fact]
        public async Task Handle_CreateComponent()
        {
            // Arrange
            var documentPath = "c:/Test.razor";
            var documentUri = new Uri(documentPath);
            var contents = $"@page \"/test\"";
            var codeDocument = CreateCodeDocument(contents);

            var resolver = new CreateComponentCodeActionResolver(new DefaultProjectSnapshotManagerDispatcher(), CreateDocumentResolver(documentPath, codeDocument));
            var actionParams = new CreateComponentCodeActionParams
            {
                Uri = documentUri,
                Path = "c:/Another.razor",
            };
            var data = JObject.FromObject(actionParams);

            // Act
            var workspaceEdit = await resolver.ResolveAsync(data, default);

            // Assert
            Assert.NotNull(workspaceEdit);
            Assert.NotNull(workspaceEdit.DocumentChanges);
            Assert.Single(workspaceEdit.DocumentChanges);

            var documentChanges = workspaceEdit.DocumentChanges.ToArray();
            var createFileChange = documentChanges[0];
            Assert.True(createFileChange.IsCreateFile);
        }

        [Fact]
        public async Task Handle_CreateComponentWithNamespace()
        {
            // Arrange
            var documentPath = "c:/Test.razor";
            var documentUri = new Uri(documentPath);
            var contents = $"@page \"/test\"{Environment.NewLine}@namespace Another.Namespace";
            var codeDocument = CreateCodeDocument(contents);

            var resolver = new CreateComponentCodeActionResolver(new DefaultProjectSnapshotManagerDispatcher(), CreateDocumentResolver(documentPath, codeDocument));
            var actionParams = new CreateComponentCodeActionParams
            {
                Uri = documentUri,
                Path = "c:/Another.razor",
            };
            var data = JObject.FromObject(actionParams);

            // Act
            var workspaceEdit = await resolver.ResolveAsync(data, default);

            // Assert
            Assert.NotNull(workspaceEdit);
            Assert.NotNull(workspaceEdit.DocumentChanges);
            Assert.Equal(2, workspaceEdit.DocumentChanges.Count());

            var documentChanges = workspaceEdit.DocumentChanges.ToArray();
            var createFileChange = documentChanges[0];
            Assert.True(createFileChange.IsCreateFile);

            var editNewComponentChange = documentChanges[1];
            var editNewComponentEdit = editNewComponentChange.TextDocumentEdit.Edits.First();
            Assert.Contains("@namespace Another.Namespace", editNewComponentEdit.NewText, StringComparison.Ordinal);
        }

        private static DocumentResolver CreateDocumentResolver(string documentPath, RazorCodeDocument codeDocument)
        {
            var sourceTextChars = new char[codeDocument.Source.Length];
            codeDocument.Source.CopyTo(0, sourceTextChars, 0, codeDocument.Source.Length);
            var sourceText = SourceText.From(new string(sourceTextChars));
            var documentSnapshot = Mock.Of<DocumentSnapshot>(document =>
                document.GetGeneratedOutputAsync() == Task.FromResult(codeDocument) &&
                document.GetTextAsync() == Task.FromResult(sourceText), MockBehavior.Strict);
            var documentResolver = new Mock<DocumentResolver>(MockBehavior.Strict);
            documentResolver
                .Setup(resolver => resolver.TryResolveDocument(documentPath, out documentSnapshot))
                .Returns(true);
            return documentResolver.Object;
        }

        private static RazorCodeDocument CreateCodeDocument(string text)
        {
            var projectItem = new TestRazorProjectItem("c:/Test.razor", "c:/Test.razor", "Test.razor") { Content = text };
            var projectEngine = RazorProjectEngine.Create(RazorConfiguration.Default, TestRazorProjectFileSystem.Empty, (builder) => builder.SetRootNamespace("test.Pages"));

            var codeDocument = projectEngine.Process(projectItem);
            codeDocument.SetFileKind(FileKinds.Component);

            return codeDocument;
        }
    }
}<|MERGE_RESOLUTION|>--- conflicted
+++ resolved
@@ -27,11 +27,7 @@
         public async Task Handle_MissingFile()
         {
             // Arrange
-<<<<<<< HEAD
-            var resolver = new CreateComponentCodeActionResolver(new DefaultProjectSnapshotManagerDispatcher(), EmptyDocumentResolver);
-=======
-            var resolver = new CreateComponentCodeActionResolver(new DefaultForegroundDispatcher(), _emptyDocumentResolver);
->>>>>>> f81a59a1
+            var resolver = new CreateComponentCodeActionResolver(new DefaultProjectSnapshotManagerDispatcher(), _emptyDocumentResolver);
             var data = JObject.FromObject(new CreateComponentCodeActionParams()
             {
                 Uri = new Uri("c:/Test.razor"),
