--- conflicted
+++ resolved
@@ -24,42 +24,15 @@
 
 namespace Microsoft.AspNetCore.Razor.LanguageServer.CodeActions;
 
-public class CodeActionEndpointTest : LanguageServerTestBase
-{
-    private readonly RazorDocumentMappingService _documentMappingService;
-    private readonly LanguageServerFeatureOptions _languageServerFeatureOptions;
-    private readonly ClientNotifierServiceBase _languageServer;
-
-    public CodeActionEndpointTest(ITestOutputHelper testOutput)
-        : base(testOutput)
+    public class CodeActionEndpointTest : LanguageServerTestBase
     {
-        _documentMappingService = Mock.Of<RazorDocumentMappingService>(
-            s => s.TryMapToProjectedDocumentRange(
-                It.IsAny<RazorCodeDocument>(),
-                It.IsAny<Range>(),
-                out It.Ref<Range>.IsAny) == false,
-            MockBehavior.Strict);
-
-        _languageServerFeatureOptions = Mock.Of<LanguageServerFeatureOptions>(
-            l => l.SupportsFileManipulation == true,
-            MockBehavior.Strict);
-
-        _languageServer = Mock.Of<ClientNotifierServiceBase>(MockBehavior.Strict);
-    }
-
-    [Fact]
-    public async Task Handle_NoDocument()
-    {
-        // Arrange
-        var documentPath = new Uri("C:/path/to/Page.razor");
-        var codeActionEndpoint = new CodeActionEndpoint(
-            _documentMappingService,
-            Array.Empty<RazorCodeActionProvider>(),
-            Array.Empty<CSharpCodeActionProvider>(),
-            _languageServer,
-            _languageServerFeatureOptions)
-        {
-<<<<<<< HEAD
+        private readonly RazorDocumentMappingService _documentMappingService;
+        private readonly LanguageServerFeatureOptions _languageServerFeatureOptions;
+        private readonly ClientNotifierServiceBase _languageServer;
+
+        public CodeActionEndpointTest(ITestOutputHelper testOutput)
+            : base(testOutput)
+        {
             _documentMappingService = Mock.Of<RazorDocumentMappingService>(
                 s => s.TryMapToProjectedDocumentRange(
                     It.IsAny<RazorCodeDocument>(),
@@ -133,23 +106,14 @@
                 Context = new VSInternalCodeActionContext()
             };
             var requestContext = CreateRazorRequestContext(documentContext);
-=======
-            _supportsCodeActionResolve = false
-        };
-        var request = new CodeActionParams()
-        {
-            TextDocument = new TextDocumentIdentifier { Uri = documentPath },
-            Range = new Range { Start = new Position(0, 1), End = new Position(0, 1) },
-            Context = new CodeActionContext()
-        };
->>>>>>> 8a005c6b
-
-        var requestContext = CreateRazorRequestContext(documentContext: null);
-
-        // Act
-        var commandOrCodeActionContainer = await codeActionEndpoint.HandleRequestAsync(request, requestContext, default);
-
-<<<<<<< HEAD
+
+            // Act
+            var commandOrCodeActionContainer = await codeActionEndpoint.HandleRequestAsync(request, requestContext, default);
+
+            // Assert
+            Assert.Null(commandOrCodeActionContainer);
+        }
+
         [Fact]
         public async Task Handle_NoProviders()
         {
@@ -174,41 +138,14 @@
                 Context = new VSInternalCodeActionContext()
             };
             var requestContext = CreateRazorRequestContext(documentContext);
-=======
-        // Assert
-        Assert.Null(commandOrCodeActionContainer);
-    }
->>>>>>> 8a005c6b
-
-    [Fact]
-    public async Task Handle_UnsupportedDocument()
-    {
-        // Arrange
-        var documentPath = new Uri("C:/path/to/Page.razor");
-        var codeDocument = CreateCodeDocument("@code {}");
-        var documentContext = CreateDocumentContext(documentPath, codeDocument);
-        codeDocument.SetUnsupported();
-        var codeActionEndpoint = new CodeActionEndpoint(
-            _documentMappingService,
-            Array.Empty<RazorCodeActionProvider>(),
-            Array.Empty<CSharpCodeActionProvider>(),
-            _languageServer,
-            _languageServerFeatureOptions)
-        {
-            _supportsCodeActionResolve = false
-        };
-        var request = new CodeActionParams()
-        {
-            TextDocument = new TextDocumentIdentifier { Uri = documentPath },
-            Range = new Range { Start = new Position(0, 1), End = new Position(0, 1) },
-            Context = new VSInternalCodeActionContext()
-        };
-        var requestContext = CreateRazorRequestContext(documentContext);
-
-        // Act
-        var commandOrCodeActionContainer = await codeActionEndpoint.HandleRequestAsync(request, requestContext, default);
-
-<<<<<<< HEAD
+
+            // Act
+            var commandOrCodeActionContainer = await codeActionEndpoint.HandleRequestAsync(request, requestContext, default);
+
+            // Assert
+            Assert.Null(commandOrCodeActionContainer);
+        }
+
         [Fact]
         public async Task Handle_OneRazorCodeActionProvider()
         {
@@ -228,44 +165,22 @@
             {
                 _supportsCodeActionResolve = false
             };
-=======
-        // Assert
-        Assert.Null(commandOrCodeActionContainer);
-    }
->>>>>>> 8a005c6b
-
-    [Fact]
-    public async Task Handle_NoProviders()
-    {
-        // Arrange
-        var documentPath = new Uri("C:/path/to/Page.razor");
-        var codeDocument = CreateCodeDocument("@code {}");
-        var documentContext = CreateDocumentContext(documentPath, codeDocument);
-        var codeActionEndpoint = new CodeActionEndpoint(
-            _documentMappingService,
-            Array.Empty<RazorCodeActionProvider>(),
-            Array.Empty<CSharpCodeActionProvider>(),
-            _languageServer,
-            _languageServerFeatureOptions)
-        {
-            _supportsCodeActionResolve = false
-        };
-        var request = new CodeActionParams()
-        {
-            TextDocument = new TextDocumentIdentifier { Uri = documentPath },
-            Range = new Range { Start = new Position(0, 1), End = new Position(0, 1) },
-            Context = new VSInternalCodeActionContext()
-        };
-        var requestContext = CreateRazorRequestContext(documentContext);
-
-        // Act
-        var commandOrCodeActionContainer = await codeActionEndpoint.HandleRequestAsync(request, requestContext, default);
-
-        // Assert
-        Assert.Null(commandOrCodeActionContainer);
-    }
-
-<<<<<<< HEAD
+
+            var request = new CodeActionParams()
+            {
+                TextDocument = new TextDocumentIdentifier { Uri = documentPath },
+                Range = new Range { Start = new Position(0, 1), End = new Position(0, 1) },
+                Context = new VSInternalCodeActionContext()
+            };
+            var requestContext = CreateRazorRequestContext(documentContext);
+
+            // Act
+            var commandOrCodeActionContainer = await codeActionEndpoint.HandleRequestAsync(request, requestContext, default);
+
+            // Assert
+            Assert.Single(commandOrCodeActionContainer);
+        }
+
         [Fact]
         public async Task Handle_OneCSharpCodeActionProvider()
         {
@@ -287,43 +202,22 @@
             {
                 _supportsCodeActionResolve = false
             };
-=======
-    [Fact]
-    public async Task Handle_OneRazorCodeActionProvider()
-    {
-        // Arrange
-        var documentPath = new Uri("C:/path/to/Page.razor");
-        var codeDocument = CreateCodeDocument("@code {}");
-        var documentContext = CreateDocumentContext(documentPath, codeDocument);
-        var codeActionEndpoint = new CodeActionEndpoint(
-            _documentMappingService,
-            new RazorCodeActionProvider[] {
-                new MockRazorCodeActionProvider()
-            },
-            Array.Empty<CSharpCodeActionProvider>(),
-            _languageServer,
-            _languageServerFeatureOptions)
-        {
-            _supportsCodeActionResolve = false
-        };
->>>>>>> 8a005c6b
-
-        var request = new CodeActionParams()
-        {
-            TextDocument = new TextDocumentIdentifier { Uri = documentPath },
-            Range = new Range { Start = new Position(0, 1), End = new Position(0, 1) },
-            Context = new VSInternalCodeActionContext()
-        };
-        var requestContext = CreateRazorRequestContext(documentContext);
-
-        // Act
-        var commandOrCodeActionContainer = await codeActionEndpoint.HandleRequestAsync(request, requestContext, default);
-
-        // Assert
-        Assert.Single(commandOrCodeActionContainer);
-    }
-
-<<<<<<< HEAD
+
+            var request = new CodeActionParams()
+            {
+                TextDocument = new TextDocumentIdentifier { Uri = documentPath },
+                Range = new Range { Start = new Position(0, 1), End = new Position(0, 1) },
+                Context = new VSInternalCodeActionContext()
+            };
+            var requestContext = CreateRazorRequestContext(documentContext);
+
+            // Act
+            var commandOrCodeActionContainer = await codeActionEndpoint.HandleRequestAsync(request, requestContext, default);
+
+            // Assert
+            Assert.Single(commandOrCodeActionContainer);
+        }
+
         [Fact]
         public async Task Handle_OneCodeActionProviderWithMultipleCodeActions()
         {
@@ -343,45 +237,22 @@
             {
                 _supportsCodeActionResolve = false
             };
-=======
-    [Fact]
-    public async Task Handle_OneCSharpCodeActionProvider()
-    {
-        // Arrange
-        var documentPath = new Uri("C:/path/to/Page.razor");
-        var codeDocument = CreateCodeDocument("@code {}");
-        var documentContext = CreateDocumentContext(documentPath, codeDocument);
-        var documentMappingService = CreateDocumentMappingService();
-        var languageServer = CreateLanguageServer();
-        var codeActionEndpoint = new CodeActionEndpoint(
-            documentMappingService,
-            Array.Empty<RazorCodeActionProvider>(),
-            new CSharpCodeActionProvider[] {
-                new MockCSharpCodeActionProvider()
-            },
-            languageServer,
-            _languageServerFeatureOptions)
-        {
-            _supportsCodeActionResolve = false
-        };
->>>>>>> 8a005c6b
-
-        var request = new CodeActionParams()
-        {
-            TextDocument = new TextDocumentIdentifier { Uri = documentPath },
-            Range = new Range { Start = new Position(0, 1), End = new Position(0, 1) },
-            Context = new VSInternalCodeActionContext()
-        };
-        var requestContext = CreateRazorRequestContext(documentContext);
-
-        // Act
-        var commandOrCodeActionContainer = await codeActionEndpoint.HandleRequestAsync(request, requestContext, default);
-
-        // Assert
-        Assert.Single(commandOrCodeActionContainer);
-    }
-
-<<<<<<< HEAD
+
+            var request = new CodeActionParams()
+            {
+                TextDocument = new TextDocumentIdentifier { Uri = documentPath },
+                Range = new Range { Start = new Position(0, 1), End = new Position(0, 1) },
+                Context = new VSInternalCodeActionContext()
+            };
+            var requestContext = CreateRazorRequestContext(documentContext);
+
+            // Act
+            var commandOrCodeActionContainer = await codeActionEndpoint.HandleRequestAsync(request, requestContext, default);
+
+            // Assert
+            Assert.Equal(2, commandOrCodeActionContainer.Count());
+        }
+
         [Fact]
         public async Task Handle_MultipleCodeActionProvidersWithMultipleCodeActions()
         {
@@ -408,43 +279,22 @@
             {
                 _supportsCodeActionResolve = false
             };
-=======
-    [Fact]
-    public async Task Handle_OneCodeActionProviderWithMultipleCodeActions()
-    {
-        // Arrange
-        var documentPath = new Uri("C:/path/to/Page.razor");
-        var codeDocument = CreateCodeDocument("@code {}");
-        var documentContext = CreateDocumentContext(documentPath, codeDocument);
-        var codeActionEndpoint = new CodeActionEndpoint(
-            _documentMappingService,
-            new RazorCodeActionProvider[] {
-                new MockMultipleRazorCodeActionProvider(),
-            },
-            Array.Empty<CSharpCodeActionProvider>(),
-            _languageServer,
-            _languageServerFeatureOptions)
-        {
-            _supportsCodeActionResolve = false
-        };
->>>>>>> 8a005c6b
-
-        var request = new CodeActionParams()
-        {
-            TextDocument = new TextDocumentIdentifier { Uri = documentPath },
-            Range = new Range { Start = new Position(0, 1), End = new Position(0, 1) },
-            Context = new VSInternalCodeActionContext()
-        };
-        var requestContext = CreateRazorRequestContext(documentContext);
-
-        // Act
-        var commandOrCodeActionContainer = await codeActionEndpoint.HandleRequestAsync(request, requestContext, default);
-
-        // Assert
-        Assert.Equal(2, commandOrCodeActionContainer.Count());
-    }
-
-<<<<<<< HEAD
+
+            var request = new CodeActionParams()
+            {
+                TextDocument = new TextDocumentIdentifier { Uri = documentPath },
+                Range = new Range { Start = new Position(0, 1), End = new Position(0, 1) },
+                Context = new VSInternalCodeActionContext()
+            };
+            var requestContext = CreateRazorRequestContext(documentContext);
+
+            // Act
+            var commandOrCodeActionContainer = await codeActionEndpoint.HandleRequestAsync(request, requestContext, default);
+
+            // Assert
+            Assert.Equal(7, commandOrCodeActionContainer.Count());
+        }
+
         [Fact]
         public async Task Handle_MultipleProviders()
         {
@@ -471,50 +321,22 @@
             {
                 _supportsCodeActionResolve = false
             };
-=======
-    [Fact]
-    public async Task Handle_MultipleCodeActionProvidersWithMultipleCodeActions()
-    {
-        // Arrange
-        var documentPath = new Uri("C:/path/to/Page.razor");
-        var codeDocument = CreateCodeDocument("@code {}");
-        var documentContext = CreateDocumentContext(documentPath, codeDocument);
-        var documentMappingService = CreateDocumentMappingService();
-        var languageServer = CreateLanguageServer();
-        var codeActionEndpoint = new CodeActionEndpoint(
-            documentMappingService,
-            new RazorCodeActionProvider[] {
-                new MockMultipleRazorCodeActionProvider(),
-                new MockMultipleRazorCodeActionProvider(),
-                new MockRazorCodeActionProvider(),
-            },
-            new CSharpCodeActionProvider[] {
-                new MockCSharpCodeActionProvider(),
-                new MockCSharpCodeActionProvider()
-            },
-            languageServer,
-            _languageServerFeatureOptions)
-        {
-            _supportsCodeActionResolve = false
-        };
->>>>>>> 8a005c6b
-
-        var request = new CodeActionParams()
-        {
-            TextDocument = new TextDocumentIdentifier { Uri = documentPath },
-            Range = new Range { Start = new Position(0, 1), End = new Position(0, 1) },
-            Context = new VSInternalCodeActionContext()
-        };
-        var requestContext = CreateRazorRequestContext(documentContext);
-
-        // Act
-        var commandOrCodeActionContainer = await codeActionEndpoint.HandleRequestAsync(request, requestContext, default);
-
-        // Assert
-        Assert.Equal(7, commandOrCodeActionContainer.Count());
-    }
-
-<<<<<<< HEAD
+
+            var request = new CodeActionParams()
+            {
+                TextDocument = new TextDocumentIdentifier { Uri = documentPath },
+                Range = new Range { Start = new Position(0, 1), End = new Position(0, 1) },
+                Context = new VSInternalCodeActionContext()
+            };
+            var requestContext = CreateRazorRequestContext(documentContext);
+
+            // Act
+            var commandOrCodeActionContainer = await codeActionEndpoint.HandleRequestAsync(request, requestContext, default);
+
+            // Assert
+            Assert.Equal(5, commandOrCodeActionContainer.Count());
+        }
+
         [Fact]
         public async Task Handle_OneNullReturningProvider()
         {
@@ -534,50 +356,22 @@
             {
                 _supportsCodeActionResolve = false
             };
-=======
-    [Fact]
-    public async Task Handle_MultipleProviders()
-    {
-        // Arrange
-        var documentPath = new Uri("C:/path/to/Page.razor");
-        var codeDocument = CreateCodeDocument("@code {}");
-        var documentContext = CreateDocumentContext(documentPath, codeDocument);
-        var documentMappingService = CreateDocumentMappingService();
-        var languageServer = CreateLanguageServer();
-        var codeActionEndpoint = new CodeActionEndpoint(
-            documentMappingService,
-            new RazorCodeActionProvider[] {
-                new MockRazorCodeActionProvider(),
-                new MockRazorCodeActionProvider(),
-                new MockRazorCodeActionProvider(),
-            },
-            new CSharpCodeActionProvider[] {
-                new MockCSharpCodeActionProvider(),
-                new MockCSharpCodeActionProvider()
-            },
-            languageServer,
-            _languageServerFeatureOptions)
-        {
-            _supportsCodeActionResolve = false
-        };
->>>>>>> 8a005c6b
-
-        var request = new CodeActionParams()
-        {
-            TextDocument = new TextDocumentIdentifier { Uri = documentPath },
-            Range = new Range { Start = new Position(0, 1), End = new Position(0, 1) },
-            Context = new VSInternalCodeActionContext()
-        };
-        var requestContext = CreateRazorRequestContext(documentContext);
-
-        // Act
-        var commandOrCodeActionContainer = await codeActionEndpoint.HandleRequestAsync(request, requestContext, default);
-
-        // Assert
-        Assert.Equal(5, commandOrCodeActionContainer.Count());
-    }
-
-<<<<<<< HEAD
+
+            var request = new CodeActionParams()
+            {
+                TextDocument = new TextDocumentIdentifier { Uri = documentPath },
+                Range = new Range { Start = new Position(0, 1), End = new Position(0, 1) },
+                Context = new VSInternalCodeActionContext()
+            };
+            var requestContext = CreateRazorRequestContext(documentContext);
+
+            // Act
+            var commandOrCodeActionContainer = await codeActionEndpoint.HandleRequestAsync(request, requestContext, default);
+
+            // Assert
+            Assert.Null(commandOrCodeActionContainer);
+        }
+
         [Fact]
         public async Task Handle_MultipleMixedProvider()
         {
@@ -605,43 +399,22 @@
             {
                 _supportsCodeActionResolve = false
             };
-=======
-    [Fact]
-    public async Task Handle_OneNullReturningProvider()
-    {
-        // Arrange
-        var documentPath = new Uri("C:/path/to/Page.razor");
-        var codeDocument = CreateCodeDocument("@code {}");
-        var documentContext = CreateDocumentContext(documentPath, codeDocument);
-        var codeActionEndpoint = new CodeActionEndpoint(
-            _documentMappingService,
-            new RazorCodeActionProvider[] {
-                new MockNullRazorCodeActionProvider()
-            },
-            Array.Empty<CSharpCodeActionProvider>(),
-            _languageServer,
-            _languageServerFeatureOptions)
-        {
-            _supportsCodeActionResolve = false
-        };
->>>>>>> 8a005c6b
-
-        var request = new CodeActionParams()
-        {
-            TextDocument = new TextDocumentIdentifier { Uri = documentPath },
-            Range = new Range { Start = new Position(0, 1), End = new Position(0, 1) },
-            Context = new VSInternalCodeActionContext()
-        };
-        var requestContext = CreateRazorRequestContext(documentContext);
-
-        // Act
-        var commandOrCodeActionContainer = await codeActionEndpoint.HandleRequestAsync(request, requestContext, default);
-
-        // Assert
-        Assert.Null(commandOrCodeActionContainer);
-    }
-
-<<<<<<< HEAD
+
+            var request = new CodeActionParams()
+            {
+                TextDocument = new TextDocumentIdentifier { Uri = documentPath },
+                Range = new Range { Start = new Position(0, 1), End = new Position(0, 1) },
+                Context = new VSInternalCodeActionContext()
+            };
+            var requestContext = CreateRazorRequestContext(documentContext);
+
+            // Act
+            var commandOrCodeActionContainer = await codeActionEndpoint.HandleRequestAsync(request, requestContext, default);
+
+            // Assert
+            Assert.Equal(4, commandOrCodeActionContainer.Count());
+        }
+
         [Fact]
         public async Task Handle_MultipleMixedProvider_SupportsCodeActionResolveTrue()
         {
@@ -663,51 +436,32 @@
             {
                 _supportsCodeActionResolve = true
             };
-=======
-    [Fact]
-    public async Task Handle_MultipleMixedProvider()
-    {
-        // Arrange
-        var documentPath = new Uri("C:/path/to/Page.razor");
-        var codeDocument = CreateCodeDocument("@code {}");
-        var documentContext = CreateDocumentContext(documentPath, codeDocument);
-        var documentMappingService = CreateDocumentMappingService();
-        var languageServer = CreateLanguageServer();
-        var codeActionEndpoint = new CodeActionEndpoint(
-            documentMappingService,
-            new RazorCodeActionProvider[] {
-                new MockRazorCodeActionProvider(),
-                new MockNullRazorCodeActionProvider(),
-                new MockRazorCodeActionProvider(),
-                new MockNullRazorCodeActionProvider(),
-            },
-            new CSharpCodeActionProvider[] {
-                new MockCSharpCodeActionProvider(),
-                new MockCSharpCodeActionProvider()
-            },
-            languageServer,
-            _languageServerFeatureOptions)
-        {
-            _supportsCodeActionResolve = false
-        };
->>>>>>> 8a005c6b
-
-        var request = new CodeActionParams()
-        {
-            TextDocument = new TextDocumentIdentifier { Uri = documentPath },
-            Range = new Range { Start = new Position(0, 1), End = new Position(0, 1) },
-            Context = new VSInternalCodeActionContext()
-        };
-        var requestContext = CreateRazorRequestContext(documentContext);
-
-        // Act
-        var commandOrCodeActionContainer = await codeActionEndpoint.HandleRequestAsync(request, requestContext, default);
-
-        // Assert
-        Assert.Equal(4, commandOrCodeActionContainer.Count());
-    }
-
-<<<<<<< HEAD
+
+            var request = new CodeActionParams()
+            {
+                TextDocument = new TextDocumentIdentifier { Uri = documentPath },
+                Range = new Range { Start = new Position(0, 1), End = new Position(0, 1) },
+                Context = new VSInternalCodeActionContext()
+            };
+            var requestContext = CreateRazorRequestContext(documentContext);
+
+            // Act
+            var commandOrCodeActionContainer = await codeActionEndpoint.HandleRequestAsync(request, requestContext, default);
+
+            // Assert
+            Assert.Collection(commandOrCodeActionContainer,
+                c =>
+                {
+                    Assert.True(c.TryGetSecond(out var codeAction));
+                    Assert.True(codeAction is VSInternalCodeAction);
+                },
+                c =>
+                {
+                    Assert.True(c.TryGetSecond(out var codeAction));
+                    Assert.True(codeAction is VSInternalCodeAction);
+                });
+        }
+
         [Fact]
         public async Task Handle_MultipleMixedProvider_SupportsCodeActionResolveFalse()
         {
@@ -729,100 +483,31 @@
             {
                 _supportsCodeActionResolve = false
             };
-=======
-    [Fact]
-    public async Task Handle_MultipleMixedProvider_SupportsCodeActionResolveTrue()
-    {
-        // Arrange
-        var documentPath = new Uri("C:/path/to/Page.razor");
-        var codeDocument = CreateCodeDocument("@code {}");
-        var documentContext = CreateDocumentContext(documentPath, codeDocument);
-        var codeActionEndpoint = new CodeActionEndpoint(
-            _documentMappingService,
-            new RazorCodeActionProvider[] {
-                new MockRazorCodeActionProvider(),
-                new MockRazorCommandProvider(),
-                new MockNullRazorCodeActionProvider()
-            },
-            Array.Empty<CSharpCodeActionProvider>(),
-            _languageServer,
-            _languageServerFeatureOptions)
-        {
-            _supportsCodeActionResolve = true
-        };
->>>>>>> 8a005c6b
-
-        var request = new CodeActionParams()
-        {
-            TextDocument = new TextDocumentIdentifier { Uri = documentPath },
-            Range = new Range { Start = new Position(0, 1), End = new Position(0, 1) },
-            Context = new VSInternalCodeActionContext()
-        };
-        var requestContext = CreateRazorRequestContext(documentContext);
-
-        // Act
-        var commandOrCodeActionContainer = await codeActionEndpoint.HandleRequestAsync(request, requestContext, default);
-
-        // Assert
-        Assert.Collection(commandOrCodeActionContainer,
-            c =>
-            {
-                Assert.True(c.TryGetSecond(out var codeAction));
-                Assert.True(codeAction is VSInternalCodeAction);
-            },
-            c =>
-            {
-                Assert.True(c.TryGetSecond(out var codeAction));
-                Assert.True(codeAction is VSInternalCodeAction);
-            });
-    }
-
-    [Fact]
-    public async Task Handle_MultipleMixedProvider_SupportsCodeActionResolveFalse()
-    {
-        // Arrange
-        var documentPath = new Uri("C:/path/to/Page.razor");
-        var codeDocument = CreateCodeDocument("@code {}");
-        var documentContext = CreateDocumentContext(documentPath, codeDocument);
-        var codeActionEndpoint = new CodeActionEndpoint(
-            _documentMappingService,
-            new RazorCodeActionProvider[] {
-                new MockRazorCodeActionProvider(),
-                new MockRazorCommandProvider(),
-                new MockNullRazorCodeActionProvider()
-            },
-            Array.Empty<CSharpCodeActionProvider>(),
-            _languageServer,
-            _languageServerFeatureOptions)
-        {
-            _supportsCodeActionResolve = false
-        };
-
-        var request = new CodeActionParams()
-        {
-            TextDocument = new TextDocumentIdentifier { Uri = documentPath },
-            Range = new Range { Start = new Position(0, 1), End = new Position(0, 1) },
-            Context = new VSInternalCodeActionContext()
-        };
-        var requestContext = CreateRazorRequestContext(documentContext);
-
-        // Act
-        var commandOrCodeActionContainer = await codeActionEndpoint.HandleRequestAsync(request, requestContext, default);
-
-        // Assert
-        Assert.Collection(commandOrCodeActionContainer,
-            c =>
-            {
-                Assert.True(c.TryGetFirst(out var command1));
-                var command = Assert.IsType<Command>(command1);
-                var codeActionParamsToken = (JToken)command.Arguments.First();
-                var codeActionParams = codeActionParamsToken.ToObject<RazorCodeActionResolutionParams>();
-                Assert.Equal(LanguageServerConstants.CodeActions.EditBasedCodeActionCommand, codeActionParams.Action);
-            },
-            c => Assert.True(c.TryGetFirst(out var _)));
-    }
-
-<<<<<<< HEAD
+
+            var request = new CodeActionParams()
+            {
+                TextDocument = new TextDocumentIdentifier { Uri = documentPath },
+                Range = new Range { Start = new Position(0, 1), End = new Position(0, 1) },
+                Context = new VSInternalCodeActionContext()
+            };
+            var requestContext = CreateRazorRequestContext(documentContext);
+
+            // Act
+            var commandOrCodeActionContainer = await codeActionEndpoint.HandleRequestAsync(request, requestContext, default);
+
+            // Assert
+            Assert.Collection(commandOrCodeActionContainer,
+                c =>
+                {
+                    Assert.True(c.TryGetFirst(out var command1));
+                    var command = Assert.IsType<Command>(command1);
+                    var codeActionParamsToken = (JToken)command.Arguments.First();
+                    var codeActionParams = codeActionParamsToken.ToObject<RazorCodeActionResolutionParams>();
+                    Assert.Equal(LanguageServerConstants.CodeActions.EditBasedCodeActionCommand, codeActionParams.Action);
+                },
+                c => Assert.True(c.TryGetFirst(out var _)));
+        }
+
         [Fact]
         public async Task GenerateRazorCodeActionContextAsync_WithSelectionRange()
         {
@@ -842,48 +527,27 @@
             {
                 _supportsCodeActionResolve = false
             };
-=======
-    [Fact]
-    public async Task GenerateRazorCodeActionContextAsync_WithSelectionRange()
-    {
-        // Arrange
-        var documentPath = new Uri("C:/path/to/Page.razor");
-        var codeDocument = CreateCodeDocument("@code {}");
-        var documentContext = CreateDocumentContext(documentPath, codeDocument);
-        var codeActionEndpoint = new CodeActionEndpoint(
-            _documentMappingService,
-            new RazorCodeActionProvider[] {
-                new MockRazorCodeActionProvider()
-            },
-            Array.Empty<CSharpCodeActionProvider>(),
-            _languageServer,
-            _languageServerFeatureOptions)
-        {
-            _supportsCodeActionResolve = false
-        };
->>>>>>> 8a005c6b
-
-        var initialRange = new Range { Start = new Position(0, 1), End = new Position(0, 1) };
-        var selectionRange = new Range { Start = new Position(0, 5), End = new Position(0, 5) };
-        var request = new CodeActionParams()
-        {
-            TextDocument = new TextDocumentIdentifier { Uri = documentPath },
-            Range = initialRange,
-            Context = new VSInternalCodeActionContext()
-            {
-                SelectionRange = selectionRange,
-            }
-        };
-
-        // Act
-        var razorCodeActionContext = await codeActionEndpoint.GenerateRazorCodeActionContextAsync(request, documentContext.Snapshot);
-
-        // Assert
-        Assert.NotNull(razorCodeActionContext);
-        Assert.Equal(selectionRange, razorCodeActionContext.Request.Range);
-    }
-
-<<<<<<< HEAD
+
+            var initialRange = new Range { Start = new Position(0, 1), End = new Position(0, 1) };
+            var selectionRange = new Range { Start = new Position(0, 5), End = new Position(0, 5) };
+            var request = new CodeActionParams()
+            {
+                TextDocument = new TextDocumentIdentifier { Uri = documentPath },
+                Range = initialRange,
+                Context = new VSInternalCodeActionContext()
+                {
+                    SelectionRange = selectionRange,
+                }
+            };
+
+            // Act
+            var razorCodeActionContext = await codeActionEndpoint.GenerateRazorCodeActionContextAsync(request, documentContext.Snapshot);
+
+            // Assert
+            Assert.NotNull(razorCodeActionContext);
+            Assert.Equal(selectionRange, razorCodeActionContext.Request.Range);
+        }
+
         [Fact]
         public async Task GenerateRazorCodeActionContextAsync_WithoutSelectionRange()
         {
@@ -903,47 +567,26 @@
             {
                 _supportsCodeActionResolve = false
             };
-=======
-    [Fact]
-    public async Task GenerateRazorCodeActionContextAsync_WithoutSelectionRange()
-    {
-        // Arrange
-        var documentPath = new Uri("C:/path/to/Page.razor");
-        var codeDocument = CreateCodeDocument("@code {}");
-        var documentContext = CreateDocumentContext(documentPath, codeDocument);
-        var codeActionEndpoint = new CodeActionEndpoint(
-            _documentMappingService,
-            new RazorCodeActionProvider[] {
-                new MockRazorCodeActionProvider()
-            },
-            Array.Empty<CSharpCodeActionProvider>(),
-            _languageServer,
-            _languageServerFeatureOptions)
-        {
-            _supportsCodeActionResolve = false
-        };
->>>>>>> 8a005c6b
-
-        var initialRange = new Range { Start = new Position(0, 1), End = new Position(0, 1) };
-        var request = new CodeActionParams()
-        {
-            TextDocument = new TextDocumentIdentifier { Uri = documentPath },
-            Range = initialRange,
-            Context = new VSInternalCodeActionContext()
-            {
-                SelectionRange = null
-            }
-        };
-
-        // Act
-        var razorCodeActionContext = await codeActionEndpoint.GenerateRazorCodeActionContextAsync(request, documentContext.Snapshot);
-
-        // Assert
-        Assert.NotNull(razorCodeActionContext);
-        Assert.Equal(initialRange, razorCodeActionContext.Request.Range);
-    }
-
-<<<<<<< HEAD
+
+            var initialRange = new Range { Start = new Position(0, 1), End = new Position(0, 1) };
+            var request = new CodeActionParams()
+            {
+                TextDocument = new TextDocumentIdentifier { Uri = documentPath },
+                Range = initialRange,
+                Context = new VSInternalCodeActionContext()
+                {
+                    SelectionRange = null
+                }
+            };
+
+            // Act
+            var razorCodeActionContext = await codeActionEndpoint.GenerateRazorCodeActionContextAsync(request, documentContext.Snapshot);
+
+            // Assert
+            Assert.NotNull(razorCodeActionContext);
+            Assert.Equal(initialRange, razorCodeActionContext.Request.Range);
+        }
+
         [Fact]
         public async Task GetCSharpCodeActionsFromLanguageServerAsync_InvalidRangeMapping()
         {
@@ -967,55 +610,25 @@
             {
                 _supportsCodeActionResolve = false
             };
-=======
-    [Fact]
-    public async Task GetCSharpCodeActionsFromLanguageServerAsync_InvalidRangeMapping()
-    {
-        // Arrange
-        var documentPath = new Uri("C:/path/to/Page.razor");
-        var codeDocument = CreateCodeDocument("@code {}");
-        var documentContext = CreateDocumentContext(documentPath, codeDocument);
-        Range projectedRange = null;
-        var documentMappingService = Mock.Of<DefaultRazorDocumentMappingService>(
-            d => d.TryMapToProjectedDocumentRange(It.IsAny<RazorCodeDocument>(), It.IsAny<Range>(), out projectedRange) == false
-        , MockBehavior.Strict);
-        var codeActionEndpoint = new CodeActionEndpoint(
-            documentMappingService,
-            Array.Empty<RazorCodeActionProvider>(),
-            new CSharpCodeActionProvider[] {
-                new MockCSharpCodeActionProvider()
-            },
-            _languageServer,
-            _languageServerFeatureOptions)
-        {
-            _supportsCodeActionResolve = false
-        };
->>>>>>> 8a005c6b
-
-        var initialRange = new Range { Start = new Position(0, 1), End = new Position(0, 1) };
-        var request = new CodeActionParams()
-        {
-            TextDocument = new TextDocumentIdentifier { Uri = documentPath },
-            Range = initialRange,
-            Context = new VSInternalCodeActionContext()
-        };
-
-        var context = await codeActionEndpoint.GenerateRazorCodeActionContextAsync(request, documentContext.Snapshot);
-
-<<<<<<< HEAD
+
+            var initialRange = new Range { Start = new Position(0, 1), End = new Position(0, 1) };
+            var request = new CodeActionParams()
+            {
+                TextDocument = new TextDocumentIdentifier { Uri = documentPath },
+                Range = initialRange,
+                Context = new VSInternalCodeActionContext()
+            };
+
+            var context = await codeActionEndpoint.GenerateRazorCodeActionContextAsync(request, documentContext.Snapshot);
+
             // Act
             var results = await codeActionEndpoint.GetCodeActionsFromLanguageServerAsync(RazorLanguageKind.CSharp, documentContext, context, default);
-=======
-        // Act
-        var results = await codeActionEndpoint.GetCSharpCodeActionsFromLanguageServerAsync(documentContext, context, default);
->>>>>>> 8a005c6b
-
-        // Assert
-        Assert.Empty(results);
-        Assert.Equal(initialRange, context.Request.Range);
-    }
-
-<<<<<<< HEAD
+
+            // Assert
+            Assert.Empty(results);
+            Assert.Equal(initialRange, context.Request.Range);
+        }
+
         [Fact]
         public async Task GetCSharpCodeActionsFromLanguageServerAsync_ReturnsCodeActions()
         {
@@ -1038,38 +651,10 @@
             {
                 _supportsCodeActionResolve = false
             };
-=======
-    [Fact]
-    public async Task GetCSharpCodeActionsFromLanguageServerAsync_ReturnsCodeActions()
-    {
-        // Arrange
-        var documentPath = new Uri("C:/path/to/Page.razor");
-        var codeDocument = CreateCodeDocument("@code {}");
-        var documentContext = CreateDocumentContext(documentPath, codeDocument);
-        var projectedRange = new Range { Start = new Position(15, 2), End = new Position(15, 2) };
-        var documentMappingService = CreateDocumentMappingService(projectedRange);
-        var languageServer = CreateLanguageServer();
-        var codeActionEndpoint = new CodeActionEndpoint(
-            documentMappingService,
-            Array.Empty<RazorCodeActionProvider>(),
-            new CSharpCodeActionProvider[] {
-                new MockCSharpCodeActionProvider()
-            },
-            languageServer,
-            _languageServerFeatureOptions)
-        {
-            _supportsCodeActionResolve = false
-        };
->>>>>>> 8a005c6b
-
-        var initialRange = new Range { Start = new Position(0, 1), End = new Position(0, 1) };
-        var request = new CodeActionParams()
-        {
-            TextDocument = new TextDocumentIdentifier { Uri = documentPath },
-            Range = initialRange,
-            Context = new VSInternalCodeActionContext()
-            {
-<<<<<<< HEAD
+
+            var initialRange = new Range { Start = new Position(0, 1), End = new Position(0, 1) };
+            var request = new CodeActionParams()
+            {
                 TextDocument = new TextDocumentIdentifier { Uri = documentPath },
                 Range = initialRange,
                 Context = new VSInternalCodeActionContext()
@@ -1082,47 +667,22 @@
 
             // Act
             var results = await codeActionEndpoint.GetCodeActionsFromLanguageServerAsync(RazorLanguageKind.CSharp, documentContext, context, default);
-=======
-                SelectionRange = initialRange
-            }
-        };
-
-        var context = await codeActionEndpoint.GenerateRazorCodeActionContextAsync(request, documentContext.Snapshot);
-
-        // Act
-        var results = await codeActionEndpoint.GetCSharpCodeActionsFromLanguageServerAsync(documentContext, context, default);
-
-        // Assert
-        Assert.Single(results);
-        var diagnostics = results.Single().Diagnostics.ToArray();
-        Assert.Equal(2, diagnostics.Length);
-
-        // Diagnostic ranges contain the projected range for
-        // 1. Range
-        // 2. SelectionRange
-        //
-        // This helps verify that the CodeActionEndpoint is mapping the
-        // ranges correctly using the mapping service
-        Assert.Equal(projectedRange, diagnostics[0].Range);
-        Assert.Equal(projectedRange, diagnostics[1].Range);
-    }
->>>>>>> 8a005c6b
-
-    private static DefaultRazorDocumentMappingService CreateDocumentMappingService(Range projectedRange = null)
-    {
-        projectedRange ??= new Range { Start = new Position(5, 2), End = new Position(5, 2) };
-        var documentMappingService = Mock.Of<DefaultRazorDocumentMappingService>(
-            d => d.TryMapToProjectedDocumentRange(It.IsAny<RazorCodeDocument>(), It.IsAny<Range>(), out projectedRange) == true
-        , MockBehavior.Strict);
-        return documentMappingService;
-    }
-
-    private static ClientNotifierServiceBase CreateLanguageServer()
-    {
-        return new TestLanguageServer();
-    }
-
-<<<<<<< HEAD
+
+            // Assert
+            Assert.Single(results);
+            var diagnostics = results.Single().Diagnostics.ToArray();
+            Assert.Equal(2, diagnostics.Length);
+
+            // Diagnostic ranges contain the projected range for
+            // 1. Range
+            // 2. SelectionRange
+            //
+            // This helps verify that the CodeActionEndpoint is mapping the
+            // ranges correctly using the mapping service
+            Assert.Equal(projectedRange, diagnostics[0].Range);
+            Assert.Equal(projectedRange, diagnostics[1].Range);
+        }
+
         private static DefaultRazorDocumentMappingService CreateDocumentMappingService(Range projectedRange = null)
         {
             projectedRange ??= new Range { Start = new Position(5, 2), End = new Position(5, 2) };
@@ -1132,134 +692,138 @@
             , MockBehavior.Strict);
             return documentMappingService;
         }
-=======
-    private static RazorCodeDocument CreateCodeDocument(string text)
-    {
-        var codeDocument = TestRazorCodeDocument.CreateEmpty();
-        var sourceDocument = TestRazorSourceDocument.Create(text);
-        var syntaxTree = RazorSyntaxTree.Parse(sourceDocument);
-        codeDocument.SetSyntaxTree(syntaxTree);
-        return codeDocument;
-    }
->>>>>>> 8a005c6b
-
-    private class MockRazorCodeActionProvider : RazorCodeActionProvider
-    {
-        public override Task<IReadOnlyList<RazorVSInternalCodeAction>> ProvideAsync(RazorCodeActionContext context, CancellationToken cancellationToken)
-        {
-            return Task.FromResult(new List<RazorVSInternalCodeAction>() { new RazorVSInternalCodeAction() } as IReadOnlyList<RazorVSInternalCodeAction>);
-        }
-    }
-
-    private class MockMultipleRazorCodeActionProvider : RazorCodeActionProvider
-    {
-        public override Task<IReadOnlyList<RazorVSInternalCodeAction>> ProvideAsync(RazorCodeActionContext context, CancellationToken cancellationToken)
-        {
-            return Task.FromResult(new List<RazorVSInternalCodeAction>()
-            {
-                new RazorVSInternalCodeAction(),
-                new RazorVSInternalCodeAction()
-            } as IReadOnlyList<RazorVSInternalCodeAction>);
-        }
-    }
-
-    private class MockCSharpCodeActionProvider : CSharpCodeActionProvider
-    {
-        public override Task<IReadOnlyList<RazorVSInternalCodeAction>> ProvideAsync(RazorCodeActionContext context, IEnumerable<RazorVSInternalCodeAction> codeActions, CancellationToken cancellationToken)
-        {
-            return Task.FromResult(new List<RazorVSInternalCodeAction>()
-            {
-                new RazorVSInternalCodeAction()
-            } as IReadOnlyList<RazorVSInternalCodeAction>);
-        }
-    }
-
-    private class MockRazorCommandProvider : RazorCodeActionProvider
-    {
-        public override Task<IReadOnlyList<RazorVSInternalCodeAction>> ProvideAsync(RazorCodeActionContext context, CancellationToken cancellationToken)
-        {
-            // O# Code Actions don't have `Data`, but `Commands` do
-            return Task.FromResult(new List<RazorVSInternalCodeAction>() {
-                new RazorVSInternalCodeAction() {
-                    Title = "SomeTitle",
-                    Data = JToken.FromObject(new AddUsingsCodeActionParams()
+
+        private static ClientNotifierServiceBase CreateLanguageServer()
+        {
+            return new TestLanguageServer();
+        }
+
+        private static RazorCodeDocument CreateCodeDocument(string text)
+        {
+            var codeDocument = TestRazorCodeDocument.CreateEmpty();
+            var sourceDocument = TestRazorSourceDocument.Create(text);
+            var syntaxTree = RazorSyntaxTree.Parse(sourceDocument);
+            codeDocument.SetSyntaxTree(syntaxTree);
+            return codeDocument;
+        }
+
+        private class MockRazorCodeActionProvider : RazorCodeActionProvider
+        {
+            public override Task<IReadOnlyList<RazorVSInternalCodeAction>> ProvideAsync(RazorCodeActionContext context, CancellationToken cancellationToken)
+            {
+                return Task.FromResult(new List<RazorVSInternalCodeAction>() { new RazorVSInternalCodeAction() } as IReadOnlyList<RazorVSInternalCodeAction>);
+            }
+        }
+
+        private class MockMultipleRazorCodeActionProvider : RazorCodeActionProvider
+        {
+            public override Task<IReadOnlyList<RazorVSInternalCodeAction>> ProvideAsync(RazorCodeActionContext context, CancellationToken cancellationToken)
+            {
+                return Task.FromResult(new List<RazorVSInternalCodeAction>()
+                {
+                    new RazorVSInternalCodeAction(),
+                    new RazorVSInternalCodeAction()
+                } as IReadOnlyList<RazorVSInternalCodeAction>);
+            }
+        }
+
+        private class MockCSharpCodeActionProvider : CSharpCodeActionProvider
+        {
+            public override Task<IReadOnlyList<RazorVSInternalCodeAction>> ProvideAsync(RazorCodeActionContext context, IEnumerable<RazorVSInternalCodeAction> codeActions, CancellationToken cancellationToken)
+            {
+                return Task.FromResult(new List<RazorVSInternalCodeAction>()
+                {
+                    new RazorVSInternalCodeAction()
+                } as IReadOnlyList<RazorVSInternalCodeAction>);
+            }
+        }
+
+        private class MockRazorCommandProvider : RazorCodeActionProvider
+        {
+            public override Task<IReadOnlyList<RazorVSInternalCodeAction>> ProvideAsync(RazorCodeActionContext context, CancellationToken cancellationToken)
+            {
+                // O# Code Actions don't have `Data`, but `Commands` do
+                return Task.FromResult(new List<RazorVSInternalCodeAction>() {
+                    new RazorVSInternalCodeAction() {
+                        Title = "SomeTitle",
+                        Data = JToken.FromObject(new AddUsingsCodeActionParams()
+                        {
+                            Namespace="Test",
+                            Uri = new Uri("C:/path/to/Page.razor")
+                        })
+                    }
+                } as IReadOnlyList<RazorVSInternalCodeAction>);
+            }
+        }
+
+        private class MockNullRazorCodeActionProvider : RazorCodeActionProvider
+        {
+            public override Task<IReadOnlyList<RazorVSInternalCodeAction>> ProvideAsync(RazorCodeActionContext context, CancellationToken cancellationToken)
+            {
+                return Task.FromResult<IReadOnlyList<RazorVSInternalCodeAction>>(null);
+            }
+        }
+
+        private class TestLanguageServer : ClientNotifierServiceBase
+        {
+            public override Task OnInitializedAsync(VSInternalClientCapabilities clientCapabilities, CancellationToken cancellationToken)
+                => Task.CompletedTask;
+
+            public override Task SendNotificationAsync<TParams>(string method, TParams @params, CancellationToken cancellationToken)
+            {
+                if (method != RazorLanguageServerCustomMessageTargets.RazorProvideCodeActionsEndpoint)
+                {
+                    throw new InvalidOperationException($"Unexpected method {method}");
+                }
+
+                return Task.CompletedTask;
+            }
+
+            public override Task SendNotificationAsync(string method, CancellationToken cancellationToken)
+            {
+                throw new NotImplementedException();
+            }
+
+            public override Task<TResponse> SendRequestAsync<TParams, TResponse>(string method, TParams @params, CancellationToken cancellationToken)
+            {
+                if (method != RazorLanguageServerCustomMessageTargets.RazorProvideCodeActionsEndpoint)
+                {
+                    throw new InvalidOperationException($"Unexpected method {method}");
+                }
+
+                if (@params is not DelegatedCodeActionParams delegatedCodeActionParams ||
+                    delegatedCodeActionParams.CodeActionParams is not CodeActionParams codeActionParams ||
+                    codeActionParams.Context is not VSInternalCodeActionContext codeActionContext)
+                {
+                    throw new InvalidOperationException(@params.GetType().FullName);
+                }
+
+                // Create a code action specifically with diagnostics that
+                // contain the contextual information for it's creation. This is
+                // a hacky way to verify that data transmitted to the language server
+                // is correct rather than providing specific test hooks in the CodeActionEndpoint
+                var result = new[]
+                {
+                    new RazorVSInternalCodeAction()
                     {
-                        Namespace="Test",
-                        Uri = new Uri("C:/path/to/Page.razor")
-                    })
-                }
-            } as IReadOnlyList<RazorVSInternalCodeAction>);
-        }
-    }
-
-    private class MockNullRazorCodeActionProvider : RazorCodeActionProvider
-    {
-        public override Task<IReadOnlyList<RazorVSInternalCodeAction>> ProvideAsync(RazorCodeActionContext context, CancellationToken cancellationToken)
-        {
-            return Task.FromResult<IReadOnlyList<RazorVSInternalCodeAction>>(null);
-        }
-    }
-
-    private class TestLanguageServer : ClientNotifierServiceBase
-    {
-        public override Task OnInitializedAsync(VSInternalClientCapabilities clientCapabilities, CancellationToken cancellationToken)
-            => Task.CompletedTask;
-
-        public override Task SendNotificationAsync<TParams>(string method, TParams @params, CancellationToken cancellationToken)
-        {
-            if (method != RazorLanguageServerCustomMessageTargets.RazorProvideCodeActionsEndpoint)
-            {
-                throw new InvalidOperationException($"Unexpected method {method}");
-            }
-
-            return Task.CompletedTask;
-        }
-
-        public override Task SendNotificationAsync(string method, CancellationToken cancellationToken)
-        {
-            throw new NotImplementedException();
-        }
-
-        public override Task<TResponse> SendRequestAsync<TParams, TResponse>(string method, TParams @params, CancellationToken cancellationToken)
-        {
-            if (method != RazorLanguageServerCustomMessageTargets.RazorProvideCodeActionsEndpoint)
-            {
-                throw new InvalidOperationException($"Unexpected method {method}");
-            }
-
-            if (@params is not DelegatedCodeActionParams delegatedCodeActionParams ||
-                delegatedCodeActionParams.CodeActionParams is not CodeActionParams codeActionParams ||
-                codeActionParams.Context is not VSInternalCodeActionContext codeActionContext)
-            {
-                throw new InvalidOperationException(@params.GetType().FullName);
-            }
-
-            // Create a code action specifically with diagnostics that
-            // contain the contextual information for it's creation. This is
-            // a hacky way to verify that data transmitted to the language server
-            // is correct rather than providing specific test hooks in the CodeActionEndpoint
-            var result = new[]
-            {
-                new RazorVSInternalCodeAction()
-                {
-                    Data = JToken.FromObject(new { CustomTags = new object[] { "CodeActionName" } }),
-                    Diagnostics = new[]
-                    {
-                        new Diagnostic()
+                        Data = JToken.FromObject(new { CustomTags = new object[] { "CodeActionName" } }),
+                        Diagnostics = new[]
                         {
-                            Range = codeActionParams.Range,
-                            Message = "Range"
-                        },
-                        new Diagnostic()
-                        {
-                            Range = codeActionContext.SelectionRange,
-                            Message = "Selection Range"
+                            new Diagnostic()
+                            {
+                                Range = codeActionParams.Range,
+                                Message = "Range"
+                            },
+                            new Diagnostic()
+                            {
+                                Range = codeActionContext.SelectionRange,
+                                Message = "Selection Range"
+                            }
                         }
                     }
-                }
-            };
-
-            return Task.FromResult((TResponse)(object)result);
-        }
-    }
-}+                };
+
+                return Task.FromResult((TResponse)(object)result);
+            }
+        }
+    }