--- conflicted
+++ resolved
@@ -28,11 +28,7 @@
     public async Task UpdateAsync_Invokes_OnChangeRegistration()
     {
         // Arrange
-<<<<<<< HEAD
-        var expectedOptions = new RazorLSPOptions(Trace.Messages, EnableFormatting: false, AutoClosingTags: true, InsertSpaces: true, TabSize: 4, FormatOnType: true, ColorBackground: false);
-=======
-        var expectedOptions = new RazorLSPOptions(Trace.Messages, EnableFormatting: false, AutoClosingTags: true, InsertSpaces: true, TabSize: 4, FormatOnType: true, AutoInsertAttributeQuotes: true);
->>>>>>> 9ab6944f
+        var expectedOptions = new RazorLSPOptions(Trace.Messages, EnableFormatting: false, AutoClosingTags: true, InsertSpaces: true, TabSize: 4, FormatOnType: true, AutoInsertAttributeQuotes: true, ColorBackground: false);
         var configService = Mock.Of<IConfigurationSyncService>(
             f => f.GetLatestOptionsAsync(DisposalToken) == Task.FromResult(expectedOptions),
             MockBehavior.Strict);
@@ -54,11 +50,7 @@
     public async Task UpdateAsync_DoesNotInvoke_OnChangeRegistration_AfterDispose()
     {
         // Arrange
-<<<<<<< HEAD
-        var expectedOptions = new RazorLSPOptions(Trace.Messages, EnableFormatting: false, AutoClosingTags: true, InsertSpaces: true, TabSize: 4, FormatOnType: true, ColorBackground: false);
-=======
-        var expectedOptions = new RazorLSPOptions(Trace.Messages, EnableFormatting: false, AutoClosingTags: true, InsertSpaces: true, TabSize: 4, FormatOnType: true, AutoInsertAttributeQuotes: true);
->>>>>>> 9ab6944f
+        var expectedOptions = new RazorLSPOptions(Trace.Messages, EnableFormatting: false, AutoClosingTags: true, InsertSpaces: true, TabSize: 4, FormatOnType: true, AutoInsertAttributeQuotes: true, ColorBackground: false);
         var configService = Mock.Of<IConfigurationSyncService>(
             f => f.GetLatestOptionsAsync(DisposalToken) == Task.FromResult(expectedOptions),
             MockBehavior.Strict);
@@ -104,11 +96,7 @@
     public void InitializedOptionsAreCurrent()
     {
         // Arrange
-<<<<<<< HEAD
-        var expectedOptions = new RazorLSPOptions(Trace.Messages, EnableFormatting: false, AutoClosingTags: true, InsertSpaces: true, TabSize: 4, FormatOnType: true, ColorBackground: false);
-=======
-        var expectedOptions = new RazorLSPOptions(Trace.Messages, EnableFormatting: false, AutoClosingTags: true, InsertSpaces: true, TabSize: 4, FormatOnType: true, AutoInsertAttributeQuotes: true);
->>>>>>> 9ab6944f
+        var expectedOptions = new RazorLSPOptions(Trace.Messages, EnableFormatting: false, AutoClosingTags: true, InsertSpaces: true, TabSize: 4, FormatOnType: true, AutoInsertAttributeQuotes: true, ColorBackground: false);
         var configService = Mock.Of<IConfigurationSyncService>(
             f => f.GetLatestOptionsAsync(DisposalToken) == Task.FromResult(expectedOptions),
             MockBehavior.Strict);
