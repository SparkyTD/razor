﻿<Project Sdk="Microsoft.NET.Sdk">

  <PropertyGroup>
    <TargetFramework>$(DefaultNetFxTargetFramework)</TargetFramework>
    <PreserveCompilationContext>true</PreserveCompilationContext>

    <!-- The binding redirects are needed due to a conflict between the test host and Roslyn regarding System.Collections.Immutable -->
    <AutoGenerateBindingRedirects>true</AutoGenerateBindingRedirects>
    <GenerateBindingRedirectsOutputType>true</GenerateBindingRedirectsOutputType>
  </PropertyGroup>

  <ItemGroup>
    <Compile Include="..\Microsoft.CodeAnalysis.Razor.Workspaces.Test\Shared\**\*.cs">
      <Link>Shared\%(RecursiveDir)%(FileName)%(Extension)</Link>
    </Compile>
    <Compile Include="..\Microsoft.VisualStudio.Editor.Razor.Test\Shared\**\*.cs">
      <Link>Shared\%(RecursiveDir)%(FileName)%(Extension)</Link>
    </Compile>
  </ItemGroup>

  <ItemGroup>
    <None Include="xunit.runner.json" CopyToOutputDirectory="PreserveNewest" />
  </ItemGroup>

  <ItemGroup>
    <Reference Include="WindowsBase" />
  </ItemGroup>

  <ItemGroup>
    <ProjectReference Include="..\..\src\Microsoft.VisualStudio.LanguageServices.Razor\Microsoft.VisualStudio.LanguageServices.Razor.csproj" />
    <ProjectReference Include="..\Microsoft.VisualStudio.Editor.Razor.Test.Common\Microsoft.VisualStudio.Editor.Razor.Test.Common.csproj" />
    <ProjectReference Include="..\..\..\Compiler\Microsoft.AspNetCore.Mvc.Razor.Extensions.Version1_X\src\Microsoft.AspNetCore.Mvc.Razor.Extensions.Version1_X.csproj" />
    <ProjectReference Include="..\..\..\Compiler\Microsoft.AspNetCore.Mvc.Razor.Extensions\src\Microsoft.AspNetCore.Mvc.Razor.Extensions.csproj" />
  </ItemGroup>

  <ItemGroup>
    <PackageReference Include="Moq" Version="$(MoqPackageVersion)" />
  </ItemGroup>
<<<<<<< HEAD

  <ItemGroup>
    <!-- Package changes to enable dev17 builds that have incoherent versions -->
    <PackageReference Include="Microsoft.IO.Redist" Version="6.0.0" />
  </ItemGroup>
=======
>>>>>>> 0c7963b2
</Project><|MERGE_RESOLUTION|>--- conflicted
+++ resolved
@@ -36,12 +36,4 @@
   <ItemGroup>
     <PackageReference Include="Moq" Version="$(MoqPackageVersion)" />
   </ItemGroup>
-<<<<<<< HEAD
-
-  <ItemGroup>
-    <!-- Package changes to enable dev17 builds that have incoherent versions -->
-    <PackageReference Include="Microsoft.IO.Redist" Version="6.0.0" />
-  </ItemGroup>
-=======
->>>>>>> 0c7963b2
 </Project>