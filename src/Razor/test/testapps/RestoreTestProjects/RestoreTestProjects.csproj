--- conflicted
+++ resolved
@@ -1,10 +1,6 @@
 <Project Sdk="Microsoft.NET.Sdk">
   <PropertyGroup>
-<<<<<<< HEAD
-    <TargetFramework>netcoreapp5.0</TargetFramework>
-=======
     <TargetFramework>$(DefaultNetCoreTargetFramework)</TargetFramework>
->>>>>>> 56727ea2
   </PropertyGroup>
 
   <ItemGroup>
