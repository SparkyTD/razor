--- conflicted
+++ resolved
@@ -134,17 +134,10 @@
         return new VersionedDocumentContext(uri, snapshot, version: 0);
     }
 
-<<<<<<< HEAD
-    internal static IOptionsMonitor<RazorLSPOptions> GetOptionsMonitor(bool enableFormatting = true, bool formatOnType = true, bool colorBackground = false)
+    internal static IOptionsMonitor<RazorLSPOptions> GetOptionsMonitor(bool enableFormatting = true, bool formatOnType = true, bool autoInsertAttributeQuotes = true, bool colorBackground = false)
     {
         var monitor = new Mock<IOptionsMonitor<RazorLSPOptions>>(MockBehavior.Strict);
-        monitor.SetupGet(m => m.CurrentValue).Returns(new RazorLSPOptions(default, enableFormatting, true, InsertSpaces: true, TabSize: 4, formatOnType, colorBackground));
-=======
-    internal static IOptionsMonitor<RazorLSPOptions> GetOptionsMonitor(bool enableFormatting = true, bool formatOnType = true, bool autoInsertAttributeQuotes = true)
-    {
-        var monitor = new Mock<IOptionsMonitor<RazorLSPOptions>>(MockBehavior.Strict);
-        monitor.SetupGet(m => m.CurrentValue).Returns(new RazorLSPOptions(default, enableFormatting, true, InsertSpaces: true, TabSize: 4, formatOnType, autoInsertAttributeQuotes));
->>>>>>> 9ab6944f
+        monitor.SetupGet(m => m.CurrentValue).Returns(new RazorLSPOptions(default, enableFormatting, true, InsertSpaces: true, TabSize: 4, formatOnType, autoInsertAttributeQuotes, colorBackground));
         return monitor.Object;
     }
 
