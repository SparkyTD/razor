--- conflicted
+++ resolved
@@ -56,30 +56,6 @@
             _workspace.TryApplyChanges(solution);
         }
 
-<<<<<<< HEAD
-        public static TimeSpan WaitDelay
-        {
-            get
-            {
-                if (Debugger.IsAttached)
-                {
-                    return TimeSpan.MaxValue;
-                }
-
-                return TimeSpan.FromMilliseconds(3000);
-            }
-        }
-
-        public Workspace Workspace { get; }
-
-        internal OmniSharpProjectSnapshotManagerBase ProjectManager { get; }
-
-        public OmniSharpHostProject Project1 { get; }
-
-        public object Project1Instance { get; }
-
-=======
->>>>>>> affb63f7
         [Fact]
         public async Task IsComponentFile_UnknownProject_ReturnsFalse()
         {
