--- conflicted
+++ resolved
@@ -13,13 +13,9 @@
 {
     public abstract Workspace Workspace { get; }
 
-<<<<<<< HEAD
-        public abstract ErrorReporter ErrorReporter { get; }
+    public abstract ErrorReporter ErrorReporter { get; }
 
-        public abstract IReadOnlyCollection<string> OpenDocuments { get; }
-=======
     public abstract IReadOnlyCollection<string> OpenDocuments { get; }
->>>>>>> c05cefac
 
     public abstract void DocumentAdded(HostProject hostProject, HostDocument hostDocument, TextLoader textLoader);
 
