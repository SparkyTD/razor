--- conflicted
+++ resolved
@@ -13,13 +13,9 @@
 {
     internal abstract Workspace Workspace { get; }
 
-<<<<<<< HEAD
+    internal abstract ErrorReporter ErrorReporter { get; }
+
     internal abstract IReadOnlyCollection<string> OpenDocuments { get; }
-=======
-    public abstract ErrorReporter ErrorReporter { get; }
-
-    public abstract IReadOnlyCollection<string> OpenDocuments { get; }
->>>>>>> b80d310d
 
     internal abstract void DocumentAdded(HostProject hostProject, HostDocument hostDocument, TextLoader textLoader);
 
