--- conflicted
+++ resolved
@@ -22,14 +22,8 @@
 {
     public override event EventHandler<ProjectChangeEventArgs> Changed;
 
-<<<<<<< HEAD
-        private readonly ProjectSnapshotManagerDispatcher _projectSnapshotManagerDispatcher;
-        private readonly ProjectSnapshotChangeTrigger[] _triggers;
-=======
-    private readonly ErrorReporter _errorReporter;
     private readonly ProjectSnapshotManagerDispatcher _projectSnapshotManagerDispatcher;
     private readonly ProjectSnapshotChangeTrigger[] _triggers;
->>>>>>> c05cefac
 
     // Each entry holds a ProjectState and an optional ProjectSnapshot. ProjectSnapshots are
     // created lazily.
@@ -65,17 +59,10 @@
             throw new ArgumentNullException(nameof(workspace));
         }
 
-<<<<<<< HEAD
-            _projectSnapshotManagerDispatcher = projectSnapshotManagerDispatcher;
-            _triggers = triggers.OrderByDescending(trigger => trigger.InitializePriority).ToArray();
-            Workspace = workspace;
-            ErrorReporter = errorReporter;
-=======
         _projectSnapshotManagerDispatcher = projectSnapshotManagerDispatcher;
-        _errorReporter = errorReporter;
         _triggers = triggers.OrderByDescending(trigger => trigger.InitializePriority).ToArray();
         Workspace = workspace;
->>>>>>> c05cefac
+        ErrorReporter = errorReporter;
 
         _projects = new Dictionary<string, Entry>(FilePathComparer.Instance);
         _openDocuments = new HashSet<string>(FilePathComparer.Instance);
@@ -138,15 +125,11 @@
 
     public override Workspace Workspace { get; }
 
-<<<<<<< HEAD
-        public override ErrorReporter ErrorReporter { get; }
-
-        public override ProjectSnapshot GetLoadedProject(string filePath)
-=======
+    public override ErrorReporter ErrorReporter { get; }
+
     public override ProjectSnapshot GetLoadedProject(string filePath)
     {
         if (filePath is null)
->>>>>>> c05cefac
         {
             throw new ArgumentNullException(nameof(filePath));
         }
@@ -604,46 +587,20 @@
         IsSolutionClosing = false;
     }
 
-<<<<<<< HEAD
-            ErrorReporter.ReportError(exception);
-        }
-=======
     public override void SolutionClosed()
     {
         IsSolutionClosing = true;
     }
->>>>>>> c05cefac
 
     public override void ReportError(Exception exception)
     {
         if (exception is null)
         {
-<<<<<<< HEAD
-            if (exception is null)
-            {
-                throw new ArgumentNullException(nameof(exception));
-            }
-
-            ErrorReporter.ReportError(exception, project);
-        }
-
-        public override void ReportError(Exception exception, HostProject hostProject)
-        {
-            if (exception is null)
-            {
-                throw new ArgumentNullException(nameof(exception));
-            }
-
-            var snapshot = hostProject?.FilePath is null ? null : GetLoadedProject(hostProject.FilePath);
-            ErrorReporter.ReportError(exception, snapshot);
-        }
-=======
             throw new ArgumentNullException(nameof(exception));
         }
 
-        _errorReporter.ReportError(exception);
-    }
->>>>>>> c05cefac
+        ErrorReporter.ReportError(exception);
+    }
 
     public override void ReportError(Exception exception, ProjectSnapshot project)
     {
@@ -652,7 +609,7 @@
             throw new ArgumentNullException(nameof(exception));
         }
 
-        _errorReporter.ReportError(exception, project);
+        ErrorReporter.ReportError(exception, project);
     }
 
     public override void ReportError(Exception exception, HostProject hostProject)
@@ -663,7 +620,7 @@
         }
 
         var snapshot = hostProject?.FilePath is null ? null : GetLoadedProject(hostProject.FilePath);
-        _errorReporter.ReportError(exception, snapshot);
+        ErrorReporter.ReportError(exception, snapshot);
     }
 
     private void NotifyListeners(ProjectSnapshot older, ProjectSnapshot newer, string documentFilePath, ProjectChangeKind kind)
