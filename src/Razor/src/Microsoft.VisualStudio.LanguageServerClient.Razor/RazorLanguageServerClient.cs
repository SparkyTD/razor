﻿// Copyright (c) .NET Foundation. All rights reserved.
// Licensed under the MIT license. See License.txt in the project root for license information.

using System;
using System.Collections.Generic;
using System.ComponentModel.Composition;
using System.Threading;
using System.Threading.Tasks;
using Microsoft.AspNetCore.Razor.LanguageServer;
using Microsoft.AspNetCore.Razor.LanguageServer.Common;
using Microsoft.CodeAnalysis.Host;
using Microsoft.CodeAnalysis.Razor;
using Microsoft.CodeAnalysis.Razor.ProjectSystem;
using Microsoft.CodeAnalysis.Razor.Workspaces;
using Microsoft.Extensions.DependencyInjection;
using Microsoft.Extensions.Logging;
using Microsoft.VisualStudio.Editor.Razor;
using Microsoft.VisualStudio.LanguageServer.Client;
using Microsoft.VisualStudio.LanguageServer.ContainedLanguage;
using Microsoft.VisualStudio.LanguageServerClient.Razor.Logging;
using Microsoft.VisualStudio.Threading;
using Microsoft.VisualStudio.Utilities;
using Nerdbank.Streams;
using StreamJsonRpc;
using Task = System.Threading.Tasks.Task;
using Trace = Microsoft.AspNetCore.Razor.LanguageServer.Trace;

namespace Microsoft.VisualStudio.LanguageServerClient.Razor
{
    [Export(typeof(ILanguageClient))]
    [ContentType(RazorConstants.RazorLSPContentTypeName)]
    internal class RazorLanguageServerClient : ILanguageClient, ILanguageClientCustomMessage2, ILanguageClientPriority
    {
        private const string LogFileIdentifier = "Razor.RazorLanguageServerClient";

        private readonly RazorLanguageServerCustomMessageTarget _customMessageTarget;
        private readonly ILanguageClientMiddleLayer _middleLayer;
        private readonly LSPRequestInvoker _requestInvoker;
        private readonly ProjectConfigurationFilePathStore _projectConfigurationFilePathStore;
        private readonly RazorLanguageServerLogHubLoggerProviderFactory _logHubLoggerProviderFactory;
        private readonly LanguageServerFeatureOptions _languageServerFeatureOptions;
        private readonly VisualStudioHostServicesProvider? _vsHostWorkspaceServicesProvider;
        private RazorLanguageServerWrapper? _server;
        private LogHubLoggerProvider? _loggerProvider;
        private readonly ProjectSnapshotManagerDispatcher _projectSnapshotManagerDispatcher;

        private const string RazorLSPLogLevel = "RAZOR_TRACE";

        public event AsyncEventHandler<EventArgs>? StartAsync;
        public event AsyncEventHandler<EventArgs>? StopAsync
        {
            add { }
            remove { }
        }

        [ImportingConstructor]
        public RazorLanguageServerClient(
            RazorLanguageServerCustomMessageTarget customTarget,
            RazorLanguageClientMiddleLayer middleLayer,
            LSPRequestInvoker requestInvoker,
            ProjectConfigurationFilePathStore projectConfigurationFilePathStore,
            RazorLanguageServerLogHubLoggerProviderFactory logHubLoggerProviderFactory,
            LanguageServerFeatureOptions languageServerFeatureOptions,
            ProjectSnapshotManagerDispatcher projectSnapshotManagerDispatcher,
            [Import(AllowDefault = true)] VisualStudioHostServicesProvider? vsHostWorkspaceServicesProvider)
        {
            if (customTarget is null)
            {
                throw new ArgumentNullException(nameof(customTarget));
            }

            if (middleLayer is null)
            {
                throw new ArgumentNullException(nameof(middleLayer));
            }

            if (requestInvoker is null)
            {
                throw new ArgumentNullException(nameof(requestInvoker));
            }

            if (projectConfigurationFilePathStore is null)
            {
                throw new ArgumentNullException(nameof(projectConfigurationFilePathStore));
            }

            if (logHubLoggerProviderFactory is null)
            {
                throw new ArgumentNullException(nameof(logHubLoggerProviderFactory));
            }

            if (projectSnapshotManagerDispatcher is null)
            {
                throw new ArgumentNullException(nameof(projectSnapshotManagerDispatcher));
            }

            if (languageServerFeatureOptions is null)
            {
                throw new ArgumentNullException(nameof(languageServerFeatureOptions));
            }

            _customMessageTarget = customTarget;
            _middleLayer = middleLayer;
            _requestInvoker = requestInvoker;
            _projectConfigurationFilePathStore = projectConfigurationFilePathStore;
            _logHubLoggerProviderFactory = logHubLoggerProviderFactory;
            _languageServerFeatureOptions = languageServerFeatureOptions;
            _vsHostWorkspaceServicesProvider = vsHostWorkspaceServicesProvider;
            _projectSnapshotManagerDispatcher = projectSnapshotManagerDispatcher;
        }

        public string Name => RazorLSPConstants.RazorLanguageServerName;

        public IEnumerable<string>? ConfigurationSections => null;

        public object? InitializationOptions => null;

        public IEnumerable<string>? FilesToWatch => null;

        public object MiddleLayer => _middleLayer;

        public object CustomMessageTarget => _customMessageTarget;

        public bool IsOverriding => false;

        // We set a priority to ensure that our Razor language server is always chosen if there's a conflict for which language server to prefer.
        public int Priority => 10;

        public bool ShowNotificationOnInitializeFailed => true;

        public async Task<Connection?> ActivateAsync(CancellationToken token)
        {
            // Swap to background thread, nothing below needs to be done on the UI thread.
            await TaskScheduler.Default;

            var (clientStream, serverStream) = FullDuplexStream.CreatePair();

            await EnsureCleanedUpServerAsync().ConfigureAwait(false);

            var traceLevel = GetVerbosity();

            // Initialize Logging Infrastructure
            _loggerProvider = (LogHubLoggerProvider)await _logHubLoggerProviderFactory.GetOrCreateAsync(LogFileIdentifier, token).ConfigureAwait(false);

            var logHubLogger = _loggerProvider.CreateLogger("Razor");
            var razorLogger = new LoggerAdapter(logHubLogger);
            _server = RazorLanguageServerWrapper.Create(serverStream, serverStream, razorLogger, _projectSnapshotManagerDispatcher, ConfigureLanguageServer, _languageServerFeatureOptions);

            var connection = new Connection(clientStream, clientStream);
            return connection;
        }

        private void ConfigureLanguageServer(IServiceCollection serviceCollection)
        {
            serviceCollection.AddLogging(logging =>
            {
                logging.AddFilter<LogHubLoggerProvider>(level => true);
                logging.AddProvider(_loggerProvider);
            });

            if (_vsHostWorkspaceServicesProvider is not null)
            {
                var wrapper = new HostServicesProviderWrapper(_vsHostWorkspaceServicesProvider);
                serviceCollection.AddSingleton<HostServicesProvider>(wrapper);
            }
        }

        private Trace GetVerbosity()
        {
            var logString = Environment.GetEnvironmentVariable(RazorLSPLogLevel);
            var result = Enum.TryParse<Trace>(logString, out var parsedTrace) ? parsedTrace : Trace.Off;

            return result;
        }

        private async Task EnsureCleanedUpServerAsync()
        {
            if (_server is null)
            {
                // Server was already cleaned up
                return;
            }

            if (_server is not null)
            {
<<<<<<< HEAD
                // Server still hasn't shutdown, attempt an ungraceful shutdown.
                ServerShutdown();
            }
        }

        private void ServerShutdown()
        {
            lock (_shutdownLock)
            {
                if (_server is null)
                {
                    // Already shutdown
                    return;
                }

=======
>>>>>>> 937e26d8
                _projectConfigurationFilePathStore.Changed -= ProjectConfigurationFilePathStore_Changed;
                // Server still hasn't shutdown, wait for it to shutdown
                await _server.WaitForExitAsync().ConfigureAwait(false);
            }
        }

        private void ProjectConfigurationFilePathStore_Changed(object sender, ProjectConfigurationFilePathChangedEventArgs args)
        {
            _ = ProjectConfigurationFilePathStore_ChangedAsync(args, CancellationToken.None);
        }

        private async Task ProjectConfigurationFilePathStore_ChangedAsync(ProjectConfigurationFilePathChangedEventArgs args, CancellationToken cancellationToken)
        {
            try
            {
                var parameter = new MonitorProjectConfigurationFilePathParams()
                {
                    ProjectFilePath = args.ProjectFilePath,
                    ConfigurationFilePath = args.ConfigurationFilePath,
                };

                await _requestInvoker.ReinvokeRequestOnServerAsync<MonitorProjectConfigurationFilePathParams, object>(
                    LanguageServerConstants.RazorMonitorProjectConfigurationFilePathEndpoint,
                    RazorLSPConstants.RazorLanguageServerName,
                    parameter,
                    cancellationToken);
            }
            catch (Exception)
            {
                // We're fire and forgetting here, if the request fails we're ok with that.
                //
                // Note: When moving between solutions this can fail with a null reference exception because the underlying LSP platform's
                // JsonRpc object will be `null`. This can happen in two situations:
                //      1.  There's currently a race in the platform on shutting down/activating so we don't get the opportunity to properly detatch
                //          from the configuration file path store changed event properly.
                //          Tracked by: https://github.com/dotnet/aspnetcore/issues/23819
                //      2.  The LSP platform failed to shutdown our language server properly due to a JsonRpc timeout. There's currently a limitation in
                //          the LSP platform APIs where we don't know if the LSP platform requested shutdown but our language server never saw it. Therefore,
                //          we will null-ref until our language server client boot-logic kicks back in and re-activates resulting in the old server being
                //          being cleaned up.
            }
        }

        public Task AttachForCustomMessageAsync(JsonRpc rpc) => Task.CompletedTask;

        public Task<InitializationFailureContext?> OnServerInitializeFailedAsync(ILanguageClientInitializationInfo initializationState)
        {
            var initializationFailureContext = new InitializationFailureContext
            {
                FailureMessage = string.Format(VS.LSClientRazor.Resources.LanguageServer_Initialization_Failed,
                    Name, initializationState.StatusMessage, initializationState.InitializationException?.ToString())
            };
            return Task.FromResult<InitializationFailureContext?>(initializationFailureContext);
        }

        public Task OnLoadedAsync()
        {
            return StartAsync.InvokeAsync(this, EventArgs.Empty);
        }

        public Task OnServerInitializedAsync()
        {
            ServerStarted();

            return Task.CompletedTask;
        }

        private void ServerStarted()
        {
            _projectConfigurationFilePathStore.Changed += ProjectConfigurationFilePathStore_Changed;

            var mappings = _projectConfigurationFilePathStore.GetMappings();
            foreach (var mapping in mappings)
            {
                var args = new ProjectConfigurationFilePathChangedEventArgs(mapping.Key, mapping.Value);
                ProjectConfigurationFilePathStore_Changed(this, args);
            }
        }

        private class HostServicesProviderWrapper : HostServicesProvider
        {
            private readonly VisualStudioHostServicesProvider _vsHostServicesProvider;

            public HostServicesProviderWrapper(VisualStudioHostServicesProvider vsHostServicesProvider)
            {
                _vsHostServicesProvider = vsHostServicesProvider;
            }

            public override HostServices GetServices() => _vsHostServicesProvider.GetServices();
        }
    }
}<|MERGE_RESOLUTION|>--- conflicted
+++ resolved
@@ -183,24 +183,6 @@
 
             if (_server is not null)
             {
-<<<<<<< HEAD
-                // Server still hasn't shutdown, attempt an ungraceful shutdown.
-                ServerShutdown();
-            }
-        }
-
-        private void ServerShutdown()
-        {
-            lock (_shutdownLock)
-            {
-                if (_server is null)
-                {
-                    // Already shutdown
-                    return;
-                }
-
-=======
->>>>>>> 937e26d8
                 _projectConfigurationFilePathStore.Changed -= ProjectConfigurationFilePathStore_Changed;
                 // Server still hasn't shutdown, wait for it to shutdown
                 await _server.WaitForExitAsync().ConfigureAwait(false);
