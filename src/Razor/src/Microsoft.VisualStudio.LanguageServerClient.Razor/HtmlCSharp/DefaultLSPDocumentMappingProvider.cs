--- conflicted
+++ resolved
@@ -143,11 +143,8 @@
                     continue;
                 }
 
-<<<<<<< HEAD
-=======
                 // We update the deserialized object, rather than create a new one, in case one of the JSON converters
                 // gave us a different type that is a superset of Location
->>>>>>> 53568ac7
                 location.Uri = razorDocumentUri;
                 location.Range = remappedRange;
 
