--- conflicted
+++ resolved
@@ -48,11 +48,7 @@
 
         // Called by the Razor Language Server to provide semantic tokens edits from the platform.
         [JsonRpcMethod(LanguageServerConstants.RazorProvideSemanticTokensEditsEndpoint, UseSingleObjectParameterDeserialization = true)]
-<<<<<<< HEAD
-        public abstract Task<ProvideSemanticTokensEditsResponse> ProvideSemanticTokensEditsAsync(SemanticTokensDeltaParams semanticTokensParams, CancellationToken cancellationToken);
-=======
         public abstract Task<ProvideSemanticTokensEditsResponse> ProvideSemanticTokensEditsAsync(ProvideSemanticTokensDeltaParams semanticTokensParams, CancellationToken cancellationToken);
->>>>>>> a6cc885d
 
         [JsonRpcMethod(LanguageServerConstants.RazorServerReadyEndpoint, UseSingleObjectParameterDeserialization = true)]
         public abstract Task RazorServerReadyAsync(CancellationToken cancellationToken);
