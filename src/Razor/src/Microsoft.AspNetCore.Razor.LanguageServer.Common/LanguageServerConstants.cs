--- conflicted
+++ resolved
@@ -9,15 +9,11 @@
 
     public const string DefaultProjectConfigurationFile = "project.razor.json";
 
-<<<<<<< HEAD
-        public const string RazorLanguageQueryEndpoint = "razor/languageQuery";
-=======
     internal const string RazorSemanticTokensLegendEndpoint = "_vs_/textDocument/semanticTokensLegend";
 
     internal const string SemanticTokensProviderName = "semanticTokensProvider";
 
     internal const string RazorLanguageQueryEndpoint = "razor/languageQuery";
->>>>>>> c05cefac
 
     internal const string RazorBreakpointSpanEndpoint = "razor/breakpointSpan";
 
