﻿// Copyright (c) .NET Foundation. All rights reserved.
// Licensed under the MIT license. See License.txt in the project root for license information.

using System;
using System.Composition;
using System.Diagnostics;
using System.Diagnostics.CodeAnalysis;
using System.Threading;
using System.Threading.Tasks;
using Microsoft.AspNetCore.Razor;
using Microsoft.CodeAnalysis.Razor;
using Microsoft.CodeAnalysis.Razor.ProjectSystem;
using Microsoft.VisualStudio.Threading;

namespace Microsoft.VisualStudio.Editor.Razor.Documents;

// Hooks up the document manager to project snapshot events. The project snapshot manager
// tracks the existence of projects/files and the the document manager watches for changes.
//
// This class forwards notifications in both directions.
[Export(typeof(ProjectSnapshotChangeTrigger))]
internal class EditorDocumentManagerListener : ProjectSnapshotChangeTrigger
{
    private readonly ProjectSnapshotManagerDispatcher _projectSnapshotManagerDispatcher;
    private readonly JoinableTaskContext _joinableTaskContext;
    private readonly EventHandler? _onChangedOnDisk;
    private readonly EventHandler? _onChangedInEditor;
    private readonly EventHandler _onOpened;
    private readonly EventHandler? _onClosed;

    private EditorDocumentManager? _documentManager;
    private ProjectSnapshotManagerBase? _projectManager;

    public EditorDocumentManager DocumentManager => _documentManager ?? throw new InvalidOperationException($"{nameof(DocumentManager)} called before {nameof(Initialize)}");
    public ProjectSnapshotManagerBase ProjectManager => _projectManager ?? throw new InvalidOperationException($"{nameof(ProjectManager)} called before {nameof(Initialize)}");

    [ImportingConstructor]
    public EditorDocumentManagerListener(ProjectSnapshotManagerDispatcher projectSnapshotManagerDispatcher, JoinableTaskContext joinableTaskContext)
    {
        if (projectSnapshotManagerDispatcher is null)
        {
            throw new ArgumentNullException(nameof(projectSnapshotManagerDispatcher));
        }

        if (joinableTaskContext is null)
        {
            throw new ArgumentNullException(nameof(joinableTaskContext));
        }

        _projectSnapshotManagerDispatcher = projectSnapshotManagerDispatcher;
        _joinableTaskContext = joinableTaskContext;
        _onChangedOnDisk = Document_ChangedOnDisk;
        _onChangedInEditor = Document_ChangedInEditor;
        _onOpened = Document_Opened;
        _onClosed = Document_Closed;
    }

    // For testing purposes only.
    internal EditorDocumentManagerListener(
        ProjectSnapshotManagerDispatcher projectSnapshotManagerDispatcher,
        JoinableTaskContext joinableTaskContext,
        EditorDocumentManager documentManager,
        EventHandler? onChangedOnDisk,
        EventHandler? onChangedInEditor,
        EventHandler onOpened,
        EventHandler? onClosed)
    {
        _projectSnapshotManagerDispatcher = projectSnapshotManagerDispatcher;
        _joinableTaskContext = joinableTaskContext;
        _documentManager = documentManager;
        _onChangedOnDisk = onChangedOnDisk;
        _onChangedInEditor = onChangedInEditor;
        _onOpened = onOpened;
        _onClosed = onClosed;
    }

    // InitializePriority controls when a snapshot change trigger gets initialized. By specifying 100 we're saying we're pretty important and should get initialized before
    // other triggers with lesser priority so we can attach to Changed sooner. We happen to be so important because we control the open/close state of documents. If other triggers
    // depend on a document being open/closed (some do) then we need to ensure we can mark open/closed prior to them running.
    public override int InitializePriority => 100;

    [MemberNotNull(nameof(_documentManager), nameof(_projectManager))]
    public override void Initialize(ProjectSnapshotManagerBase projectManager)
    {
        if (projectManager is null)
        {
            throw new ArgumentNullException(nameof(projectManager));
        }

        _projectManager = projectManager;
        _documentManager = projectManager.Workspace.Services.GetRequiredService<EditorDocumentManager>();

        _projectManager.Changed += ProjectManager_Changed;
    }

    // Internal for testing.
    internal void ProjectManager_Changed(object? sender, ProjectChangeEventArgs e)
    {
        ProjectManager_ChangedAsync(e, CancellationToken.None).Forget();
    }

    private async Task ProjectManager_ChangedAsync(ProjectChangeEventArgs e, CancellationToken cancellationToken)
    {
        try
        {
            switch (e.Kind)
            {
                case ProjectChangeKind.DocumentAdded:
                {
                    // Don't do any work if the solution is closing
                    if (e.SolutionIsClosing)
                    {
                        return;
                    }

<<<<<<< HEAD
                    var key = new DocumentKey(e.ProjectKey.AssumeNotNull(), e.DocumentFilePath.AssumeNotNull());
=======
                    var key = new DocumentKey(e.ProjectFilePath, e.DocumentFilePath.AssumeNotNull());
>>>>>>> 4c74690c

                    // GetOrCreateDocument needs to be run on the UI thread
                    await _joinableTaskContext.Factory.SwitchToMainThreadAsync(cancellationToken);

                    var document = DocumentManager.GetOrCreateDocument(
<<<<<<< HEAD
                        key, e.ProjectFilePath.AssumeNotNull(), e.ProjectKey.AssumeNotNull(), _onChangedOnDisk, _onChangedInEditor, _onOpened, _onClosed);
=======
                        key, e.ProjectKey, _onChangedOnDisk, _onChangedInEditor, _onOpened, _onClosed);
>>>>>>> 4c74690c
                    if (document.IsOpenInEditor)
                    {
                        _onOpened(document, EventArgs.Empty);
                    }

                    break;
                }

                case ProjectChangeKind.DocumentRemoved:
                {
                    // Need to run this even if the solution is closing because document dispose cleans up file watchers etc.

                    // TryGetDocument and Dispose need to be run on the UI thread
                    await _joinableTaskContext.Factory.SwitchToMainThreadAsync(cancellationToken);

                    if (DocumentManager.TryGetDocument(
<<<<<<< HEAD
                        new DocumentKey(e.ProjectKey.AssumeNotNull(), e.DocumentFilePath.AssumeNotNull()), out var document))
=======
                        new DocumentKey(e.ProjectFilePath, e.DocumentFilePath.AssumeNotNull()), out var document))
>>>>>>> 4c74690c
                    {
                        // This class 'owns' the document entry so it's safe for us to dispose it.
                        document.Dispose();
                    }

                    break;
                }
            }
        }
        catch (Exception ex)
        {
            Debug.Fail("EditorDocumentManagerListener.ProjectManager_Changed threw exception:" +
                Environment.NewLine + ex.Message + Environment.NewLine + "Stack trace:" + Environment.NewLine + ex.StackTrace);
        }
    }

    private void Document_ChangedOnDisk(object sender, EventArgs e)
    {
        Document_ChangedOnDiskAsync((EditorDocument)sender, CancellationToken.None).Forget();
    }

    private async Task Document_ChangedOnDiskAsync(EditorDocument document, CancellationToken cancellationToken)
    {
        try
        {
            // This event is called by the EditorDocumentManager, which runs on the UI thread.
            // However, due to accessing the project snapshot manager, we need to switch to
            // running on the project snapshot manager's specialized thread.
            await _projectSnapshotManagerDispatcher.RunOnDispatcherThreadAsync(() =>
            {
                ProjectManager.DocumentChanged(document.ProjectKey, document.DocumentFilePath, document.TextLoader);
            }, cancellationToken).ConfigureAwait(false);
        }
        catch (Exception ex)
        {
            Debug.Fail("EditorDocumentManagerListener.Document_ChangedOnDisk threw exception:" +
                Environment.NewLine + ex.Message + Environment.NewLine + "Stack trace:" + Environment.NewLine + ex.StackTrace);
        }
    }

    private void Document_ChangedInEditor(object sender, EventArgs e)
    {
        _ = Document_ChangedInEditorAsync(sender, CancellationToken.None);
    }

    private async Task Document_ChangedInEditorAsync(object sender, CancellationToken cancellationToken)
    {
        try
        {
            // This event is called by the EditorDocumentManager, which runs on the UI thread.
            // However, due to accessing the project snapshot manager, we need to switch to
            // running on the project snapshot manager's specialized thread.
            await _projectSnapshotManagerDispatcher.RunOnDispatcherThreadAsync(() =>
            {
                var document = (EditorDocument)sender;
                ProjectManager.DocumentChanged(document.ProjectKey, document.DocumentFilePath, document.EditorTextContainer!.CurrentText);
            }, cancellationToken).ConfigureAwait(false);
        }
        catch (Exception ex)
        {
            Debug.Fail("EditorDocumentManagerListener.Document_ChangedInEditor threw exception:" +
                Environment.NewLine + ex.Message + Environment.NewLine + "Stack trace:" + Environment.NewLine + ex.StackTrace);
        }
    }

    private void Document_Opened(object sender, EventArgs e)
    {
        // Don't use JoinableTaskFactory here, the double Thread-switching causes a hang.
        _ = Document_OpenedAsync(sender, CancellationToken.None);
    }

    private async Task Document_OpenedAsync(object sender, CancellationToken cancellationToken)
    {
        try
        {
            // This event is called by the EditorDocumentManager, which runs on the UI thread.
            // However, due to accessing the project snapshot manager, we need to switch to
            // running on the project snapshot manager's specialized thread.
            await _projectSnapshotManagerDispatcher.RunOnDispatcherThreadAsync(() =>
            {
                var document = (EditorDocument)sender;
                ProjectManager.DocumentOpened(document.ProjectKey, document.DocumentFilePath, document.EditorTextContainer!.CurrentText);
            }, cancellationToken).ConfigureAwait(false);
        }
        catch (Exception ex)
        {
            Debug.Fail("EditorDocumentManagerListener.Document_Opened threw exception:" +
                Environment.NewLine + ex.Message + Environment.NewLine + "Stack trace:" + Environment.NewLine + ex.StackTrace);
        }
    }

    private void Document_Closed(object sender, EventArgs e)
    {
        _ = Document_ClosedAsync(sender, CancellationToken.None);
    }

    private async Task Document_ClosedAsync(object sender, CancellationToken cancellationToken)
    {
        try
        {
            // This event is called by the EditorDocumentManager, which runs on the UI thread.
            // However, due to accessing the project snapshot manager, we need to switch to
            // running on the project snapshot manager's specialized thread.
            await _projectSnapshotManagerDispatcher.RunOnDispatcherThreadAsync(() =>
            {
                var document = (EditorDocument)sender;
                ProjectManager.DocumentClosed(document.ProjectKey, document.DocumentFilePath, document.TextLoader);
            }, cancellationToken).ConfigureAwait(false);
        }
        catch (Exception ex)
        {
            Debug.Fail("EditorDocumentManagerListener.Document_Closed threw exception:" +
                Environment.NewLine + ex.Message + Environment.NewLine + "Stack trace:" + Environment.NewLine + ex.StackTrace);
        }
    }
}<|MERGE_RESOLUTION|>--- conflicted
+++ resolved
@@ -113,21 +113,13 @@
                         return;
                     }
 
-<<<<<<< HEAD
-                    var key = new DocumentKey(e.ProjectKey.AssumeNotNull(), e.DocumentFilePath.AssumeNotNull());
-=======
-                    var key = new DocumentKey(e.ProjectFilePath, e.DocumentFilePath.AssumeNotNull());
->>>>>>> 4c74690c
+                    var key = new DocumentKey(e.ProjectKey, e.DocumentFilePath.AssumeNotNull());
 
                     // GetOrCreateDocument needs to be run on the UI thread
                     await _joinableTaskContext.Factory.SwitchToMainThreadAsync(cancellationToken);
 
                     var document = DocumentManager.GetOrCreateDocument(
-<<<<<<< HEAD
-                        key, e.ProjectFilePath.AssumeNotNull(), e.ProjectKey.AssumeNotNull(), _onChangedOnDisk, _onChangedInEditor, _onOpened, _onClosed);
-=======
-                        key, e.ProjectKey, _onChangedOnDisk, _onChangedInEditor, _onOpened, _onClosed);
->>>>>>> 4c74690c
+                        key, e.ProjectFilePath, e.ProjectKey, _onChangedOnDisk, _onChangedInEditor, _onOpened, _onClosed);
                     if (document.IsOpenInEditor)
                     {
                         _onOpened(document, EventArgs.Empty);
@@ -144,11 +136,7 @@
                     await _joinableTaskContext.Factory.SwitchToMainThreadAsync(cancellationToken);
 
                     if (DocumentManager.TryGetDocument(
-<<<<<<< HEAD
-                        new DocumentKey(e.ProjectKey.AssumeNotNull(), e.DocumentFilePath.AssumeNotNull()), out var document))
-=======
-                        new DocumentKey(e.ProjectFilePath, e.DocumentFilePath.AssumeNotNull()), out var document))
->>>>>>> 4c74690c
+                        new DocumentKey(e.ProjectKey, e.DocumentFilePath.AssumeNotNull()), out var document))
                     {
                         // This class 'owns' the document entry so it's safe for us to dispose it.
                         document.Dispose();
