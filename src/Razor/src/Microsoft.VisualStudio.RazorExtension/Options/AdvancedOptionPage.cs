﻿// Copyright (c) .NET Foundation. All rights reserved.
// Licensed under the MIT license. See License.txt in the project root for license information.

using System;
using System.Runtime.InteropServices;
using Microsoft.VisualStudio.ComponentModelHost;
using Microsoft.VisualStudio.LanguageServerClient.Razor.Options;
using Microsoft.VisualStudio.Shell;

namespace Microsoft.VisualStudio.RazorExtension.Options;

[Guid("8EBB7F64-5BF7-49E6-9023-7CD7B9912203")]
[ComVisible(true)]
internal class AdvancedOptionPage : DialogPage
{
    private readonly Lazy<OptionsStorage> _optionsStorage;

    private bool? _formatOnType;
    private bool? _autoClosingTags;
<<<<<<< HEAD
    private bool? _colorBackground;
=======
    private bool? _autoInsertAttributeQuotes;
>>>>>>> 9ab6944f

    public AdvancedOptionPage()
    {
        _optionsStorage = new Lazy<OptionsStorage>(() =>
        {
            var componentModel = (IComponentModel)Site.GetService(typeof(SComponentModel));
            Assumes.Present(componentModel);

            return componentModel.DefaultExportProvider.GetExportedValue<OptionsStorage>();
        });
    }

    [LocCategory(nameof(VSPackage.Formatting))]
    [LocDescription(nameof(VSPackage.Setting_FormattingOnTypeDescription))]
    [LocDisplayName(nameof(VSPackage.Setting_FormattingOnTypeDisplayName))]
    public bool FormatOnType
    {
        get => _formatOnType ?? _optionsStorage.Value.FormatOnType;
        set => _formatOnType = value;
    }

    [LocCategory(nameof(VSPackage.Typing))]
    [LocDescription(nameof(VSPackage.Setting_AutoClosingTagsDescription))]
    [LocDisplayName(nameof(VSPackage.Setting_AutoClosingTagsDisplayName))]
    public bool AutoClosingTags
    {
        get => _autoClosingTags ?? _optionsStorage.Value.AutoClosingTags;
        set => _autoClosingTags = value;
    }

<<<<<<< HEAD
    [LocCategory(nameof(VSPackage.Formatting))]
    [LocDescription(nameof(VSPackage.Setting_ColorBackgroundDescription))]
    [LocDisplayName(nameof(VSPackage.Setting_ColorBackgroundDisplayName))]
    public bool ColorBackground
    {
        get => _colorBackground ?? _optionsStorage.Value.ColorBackground;
        set => _colorBackground = value;
=======
    [LocCategory(nameof(VSPackage.Completion))]
    [LocDescription(nameof(VSPackage.Setting_AutoInsertAttributeQuotesDescription))]
    [LocDisplayName(nameof(VSPackage.Setting_AutoInsertAttributeQuotesDisplayName))]
    public bool AutoInsertAttributeQuotes
    {
        get => _autoInsertAttributeQuotes ?? _optionsStorage.Value.AutoInsertAttributeQuotes;
        set => _autoInsertAttributeQuotes = value;
>>>>>>> 9ab6944f
    }

    protected override void OnApply(PageApplyEventArgs e)
    {
        if (_formatOnType is not null)
        {
            _optionsStorage.Value.FormatOnType = _formatOnType.Value;
        }

        if (_autoClosingTags is not null)
        {
            _optionsStorage.Value.AutoClosingTags = _autoClosingTags.Value;
        }

<<<<<<< HEAD
        if (_colorBackground is not null)
        {
            _optionsStorage.Value.ColorBackground = _colorBackground.Value;
=======
        if (_autoInsertAttributeQuotes is not null)
        {
            _optionsStorage.Value.AutoInsertAttributeQuotes = _autoInsertAttributeQuotes.Value;
>>>>>>> 9ab6944f
        }
    }

    protected override void OnClosed(EventArgs e)
    {
        _formatOnType = null;
        _autoClosingTags = null;
<<<<<<< HEAD
        _colorBackground = null;
=======
        _autoInsertAttributeQuotes = null;
>>>>>>> 9ab6944f
    }
}<|MERGE_RESOLUTION|>--- conflicted
+++ resolved
@@ -17,11 +17,8 @@
 
     private bool? _formatOnType;
     private bool? _autoClosingTags;
-<<<<<<< HEAD
+    private bool? _autoInsertAttributeQuotes;
     private bool? _colorBackground;
-=======
-    private bool? _autoInsertAttributeQuotes;
->>>>>>> 9ab6944f
 
     public AdvancedOptionPage()
     {
@@ -52,7 +49,15 @@
         set => _autoClosingTags = value;
     }
 
-<<<<<<< HEAD
+    [LocCategory(nameof(VSPackage.Completion))]
+    [LocDescription(nameof(VSPackage.Setting_AutoInsertAttributeQuotesDescription))]
+    [LocDisplayName(nameof(VSPackage.Setting_AutoInsertAttributeQuotesDisplayName))]
+    public bool AutoInsertAttributeQuotes
+    {
+        get => _autoInsertAttributeQuotes ?? _optionsStorage.Value.AutoInsertAttributeQuotes;
+        set => _autoInsertAttributeQuotes = value;
+    }
+
     [LocCategory(nameof(VSPackage.Formatting))]
     [LocDescription(nameof(VSPackage.Setting_ColorBackgroundDescription))]
     [LocDisplayName(nameof(VSPackage.Setting_ColorBackgroundDisplayName))]
@@ -60,15 +65,6 @@
     {
         get => _colorBackground ?? _optionsStorage.Value.ColorBackground;
         set => _colorBackground = value;
-=======
-    [LocCategory(nameof(VSPackage.Completion))]
-    [LocDescription(nameof(VSPackage.Setting_AutoInsertAttributeQuotesDescription))]
-    [LocDisplayName(nameof(VSPackage.Setting_AutoInsertAttributeQuotesDisplayName))]
-    public bool AutoInsertAttributeQuotes
-    {
-        get => _autoInsertAttributeQuotes ?? _optionsStorage.Value.AutoInsertAttributeQuotes;
-        set => _autoInsertAttributeQuotes = value;
->>>>>>> 9ab6944f
     }
 
     protected override void OnApply(PageApplyEventArgs e)
@@ -83,15 +79,14 @@
             _optionsStorage.Value.AutoClosingTags = _autoClosingTags.Value;
         }
 
-<<<<<<< HEAD
+        if (_autoInsertAttributeQuotes is not null)
+        {
+            _optionsStorage.Value.AutoInsertAttributeQuotes = _autoInsertAttributeQuotes.Value;
+        }
+
         if (_colorBackground is not null)
         {
             _optionsStorage.Value.ColorBackground = _colorBackground.Value;
-=======
-        if (_autoInsertAttributeQuotes is not null)
-        {
-            _optionsStorage.Value.AutoInsertAttributeQuotes = _autoInsertAttributeQuotes.Value;
->>>>>>> 9ab6944f
         }
     }
 
@@ -99,10 +94,7 @@
     {
         _formatOnType = null;
         _autoClosingTags = null;
-<<<<<<< HEAD
+        _autoInsertAttributeQuotes = null;
         _colorBackground = null;
-=======
-        _autoInsertAttributeQuotes = null;
->>>>>>> 9ab6944f
     }
 }