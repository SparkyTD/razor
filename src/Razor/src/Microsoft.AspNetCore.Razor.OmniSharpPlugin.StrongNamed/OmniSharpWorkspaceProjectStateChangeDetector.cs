--- conflicted
+++ resolved
@@ -13,16 +13,12 @@
 
 namespace Microsoft.AspNetCore.Razor.OmniSharpPlugin.StrongNamed;
 
-public class OmniSharpWorkspaceProjectStateChangeDetector : IOmniSharpProjectSnapshotManagerChangeTrigger
+internal class OmniSharpWorkspaceProjectStateChangeDetector : IOmniSharpProjectSnapshotManagerChangeTrigger
 {
-<<<<<<< HEAD
-    internal class OmniSharpWorkspaceProjectStateChangeDetector : IOmniSharpProjectSnapshotManagerChangeTrigger
-=======
     public OmniSharpWorkspaceProjectStateChangeDetector(
         OmniSharpProjectSnapshotManagerDispatcher projectSnapshotManagerDispatcher,
         OmniSharpProjectWorkspaceStateGenerator workspaceStateGenerator,
         OmniSharpLanguageServerFeatureOptions languageServerFeatureOptions)
->>>>>>> c05cefac
     {
         if (projectSnapshotManagerDispatcher is null)
         {
@@ -104,12 +100,6 @@
         {
             try
             {
-<<<<<<< HEAD
-                _ = Workspace_WorkspaceChangedAsync(sender, args);
-            }
-
-            private async Task Workspace_WorkspaceChangedAsync(object sender, WorkspaceChangeEventArgs args)
-=======
                 await _projectSnapshotManagerDispatcher.RunOnDispatcherThreadAsync(
                 () =>
                 {
@@ -118,7 +108,6 @@
                 CancellationToken.None).ConfigureAwait(false);
             }
             catch (Exception ex)
->>>>>>> c05cefac
             {
                 Debug.Fail("Unexpected error when handling a workspace changed event: " + ex);
             }
