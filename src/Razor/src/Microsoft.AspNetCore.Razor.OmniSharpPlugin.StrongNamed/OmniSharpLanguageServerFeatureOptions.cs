--- conflicted
+++ resolved
@@ -8,14 +8,5 @@
 
 public class OmniSharpLanguageServerFeatureOptions
 {
-<<<<<<< HEAD
-    public class OmniSharpLanguageServerFeatureOptions
-    {
-        internal LanguageServerFeatureOptions InternalLanguageServerFeatureOptions { get; } = new DefaultLanguageServerFeatureOptions();
-    }
-=======
-    private LanguageServerFeatureOptions _internalLanguageServerFeatureOptions = new DefaultLanguageServerFeatureOptions();
-
-    internal LanguageServerFeatureOptions InternalLanguageServerFeatureOptions => _internalLanguageServerFeatureOptions;
->>>>>>> c05cefac
+    internal LanguageServerFeatureOptions InternalLanguageServerFeatureOptions { get; } = new DefaultLanguageServerFeatureOptions();
 }