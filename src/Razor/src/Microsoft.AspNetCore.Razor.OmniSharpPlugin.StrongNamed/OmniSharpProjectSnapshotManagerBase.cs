--- conflicted
+++ resolved
@@ -8,15 +8,9 @@
 
 namespace Microsoft.AspNetCore.Razor.OmniSharpPlugin;
 
-public abstract class OmniSharpProjectSnapshotManagerBase : OmniSharpProjectSnapshotManager
+internal abstract class OmniSharpProjectSnapshotManagerBase : OmniSharpProjectSnapshotManager
 {
-<<<<<<< HEAD
-    internal abstract class OmniSharpProjectSnapshotManagerBase : OmniSharpProjectSnapshotManager
-    {
-        internal abstract ProjectSnapshotManagerBase InternalProjectSnapshotManager { get; }
-=======
     internal abstract ProjectSnapshotManagerBase InternalProjectSnapshotManager { get; }
->>>>>>> c05cefac
 
     public abstract Workspace Workspace { get; }
 
