﻿// Copyright (c) .NET Foundation. All rights reserved.
// Licensed under the MIT license. See License.txt in the project root for license information.

#nullable disable

using System;
using Microsoft.CodeAnalysis.Razor.ProjectSystem;

namespace Microsoft.AspNetCore.Razor.OmniSharpPlugin;

public sealed class OmniSharpDocumentSnapshot
{
<<<<<<< HEAD
    internal sealed class OmniSharpDocumentSnapshot
    {
        private readonly DocumentSnapshot _documentSnapshot;
        private readonly object _projectLock;
        private OmniSharpHostDocument _hostDocument;
        private OmniSharpProjectSnapshot _project;
=======
    private readonly DocumentSnapshot _documentSnapshot;
    private readonly object _projectLock;
    private OmniSharpHostDocument _hostDocument;
    private OmniSharpProjectSnapshot _project;
>>>>>>> c05cefac

    internal OmniSharpDocumentSnapshot(DocumentSnapshot documentSnapshot)
    {
        if (documentSnapshot is null)
        {
            throw new ArgumentNullException(nameof(documentSnapshot));
        }

        _documentSnapshot = documentSnapshot;
        _projectLock = new object();
    }

    public OmniSharpHostDocument HostDocument
    {
        get
        {
            if (_hostDocument is null)
            {
                var defaultDocumentSnapshot = (DefaultDocumentSnapshot)_documentSnapshot;
                var hostDocument = defaultDocumentSnapshot.State.HostDocument;
                _hostDocument = new OmniSharpHostDocument(hostDocument.FilePath, hostDocument.TargetPath, hostDocument.FileKind);
            }

            return _hostDocument;
        }
    }

    public string FileKind => _documentSnapshot.FileKind;

    public string FilePath => _documentSnapshot.FilePath;

    public string TargetPath => _documentSnapshot.TargetPath;

    public OmniSharpProjectSnapshot Project
    {
        get
        {
            lock (_projectLock)
            {
                if (_project is null)
                {
<<<<<<< HEAD
                    _project ??= new OmniSharpProjectSnapshot(_documentSnapshot.Project);
=======
                    _project = new OmniSharpProjectSnapshot(_documentSnapshot.Project);
>>>>>>> c05cefac
                }
            }

            return _project;
        }
    }
}<|MERGE_RESOLUTION|>--- conflicted
+++ resolved
@@ -8,21 +8,12 @@
 
 namespace Microsoft.AspNetCore.Razor.OmniSharpPlugin;
 
-public sealed class OmniSharpDocumentSnapshot
+internal sealed class OmniSharpDocumentSnapshot
 {
-<<<<<<< HEAD
-    internal sealed class OmniSharpDocumentSnapshot
-    {
-        private readonly DocumentSnapshot _documentSnapshot;
-        private readonly object _projectLock;
-        private OmniSharpHostDocument _hostDocument;
-        private OmniSharpProjectSnapshot _project;
-=======
     private readonly DocumentSnapshot _documentSnapshot;
     private readonly object _projectLock;
     private OmniSharpHostDocument _hostDocument;
     private OmniSharpProjectSnapshot _project;
->>>>>>> c05cefac
 
     internal OmniSharpDocumentSnapshot(DocumentSnapshot documentSnapshot)
     {
@@ -62,14 +53,7 @@
         {
             lock (_projectLock)
             {
-                if (_project is null)
-                {
-<<<<<<< HEAD
-                    _project ??= new OmniSharpProjectSnapshot(_documentSnapshot.Project);
-=======
-                    _project = new OmniSharpProjectSnapshot(_documentSnapshot.Project);
->>>>>>> c05cefac
-                }
+                _project ??= new OmniSharpProjectSnapshot(_documentSnapshot.Project);
             }
 
             return _project;
