﻿// Copyright (c) .NET Foundation. All rights reserved.
// Licensed under the Apache License, Version 2.0. See License.txt in the project root for license information.

using System;
using System.Collections.Generic;
using System.Diagnostics;
using System.Linq;
using System.Threading;
using System.Threading.Tasks;
using Microsoft.AspNetCore.Razor.Language;
using Microsoft.CodeAnalysis.Razor;
using Microsoft.CodeAnalysis.Razor.ProjectSystem;
using Microsoft.Extensions.Logging;
using OmniSharp.Extensions.LanguageServer.Protocol.Document;
using OmniSharp.Extensions.LanguageServer.Protocol.Models;
using OmniSharp.Extensions.LanguageServer.Protocol.Server;

namespace Microsoft.AspNetCore.Razor.LanguageServer
{
    internal class RazorDiagnosticsPublisher : DocumentProcessedListener
    {
        // Internal for testing
        internal TimeSpan _publishDelay = TimeSpan.FromSeconds(2);
        internal readonly Dictionary<string, IReadOnlyList<RazorDiagnostic>> PublishedDiagnostics;
        internal Timer _workTimer;
        internal Timer _documentClosedTimer;

<<<<<<< HEAD
        private static readonly TimeSpan CheckForDocumentClosedDelay = TimeSpan.FromSeconds(5);
        private readonly ProjectSnapshotManagerDispatcher _projectSnapshotManagerDispatcher;
=======
        private static readonly TimeSpan s_checkForDocumentClosedDelay = TimeSpan.FromSeconds(5);
        private readonly ForegroundDispatcher _foregroundDispatcher;
>>>>>>> f81a59a1
        private readonly ITextDocumentLanguageServer _languageServer;
        private readonly Dictionary<string, DocumentSnapshot> _work;
        private readonly ILogger<RazorDiagnosticsPublisher> _logger;
        private ProjectSnapshotManager _projectManager;

        public RazorDiagnosticsPublisher(
            ProjectSnapshotManagerDispatcher projectSnapshotManagerDispatcher,
            ITextDocumentLanguageServer languageServer,
            ILoggerFactory loggerFactory)
        {
            if (projectSnapshotManagerDispatcher == null)
            {
                throw new ArgumentNullException(nameof(projectSnapshotManagerDispatcher));
            }

            if (languageServer == null)
            {
                throw new ArgumentNullException(nameof(languageServer));
            }

            if (loggerFactory == null)
            {
                throw new ArgumentNullException(nameof(loggerFactory));
            }

            _projectSnapshotManagerDispatcher = projectSnapshotManagerDispatcher;
            _languageServer = languageServer;
            PublishedDiagnostics = new Dictionary<string, IReadOnlyList<RazorDiagnostic>>(FilePathComparer.Instance);
            _work = new Dictionary<string, DocumentSnapshot>(FilePathComparer.Instance);
            _logger = loggerFactory.CreateLogger<RazorDiagnosticsPublisher>();
        }

        // Used in tests to ensure we can control when background work completes.
        public ManualResetEventSlim BlockBackgroundWorkCompleting { get; set; }

        // Used in tests to ensure we can control when background work completes.
        public ManualResetEventSlim NotifyBackgroundWorkCompleting { get; set; }

        public override void Initialize(ProjectSnapshotManager projectManager)
        {
            if (projectManager == null)
            {
                throw new ArgumentNullException(nameof(projectManager));
            }

            _projectManager = projectManager;
        }

        public override void DocumentProcessed(DocumentSnapshot document)
        {
            if (document == null)
            {
                throw new ArgumentNullException(nameof(document));
            }

            _projectSnapshotManagerDispatcher.AssertDispatcherThread();

            lock (_work)
            {
                _work[document.FilePath] = document;
                StartWorkTimer();
                StartDocumentClosedCheckTimer();
            }
        }

        private void StartWorkTimer()
        {
            // Access to the timer is protected by the lock in Synchronize and in Timer_Tick
            if (_workTimer == null)
            {
                // Timer will fire after a fixed delay, but only once.
                _workTimer = new Timer(WorkTimer_Tick, null, _publishDelay, Timeout.InfiniteTimeSpan);
            }
        }

        private void StartDocumentClosedCheckTimer()
        {
            if (_documentClosedTimer == null)
            {
                _documentClosedTimer = new Timer(DocumentClosedTimer_Tick, null, s_checkForDocumentClosedDelay, Timeout.InfiniteTimeSpan);
            }
        }

#pragma warning disable VSTHRD100 // Avoid async void methods
        private async void DocumentClosedTimer_Tick(object state)
#pragma warning restore VSTHRD100 // Avoid async void methods
        {
            await _projectSnapshotManagerDispatcher.RunOnDispatcherThreadAsync(
                ClearClosedDocuments,
                CancellationToken.None);
        }

        // Internal for testing
        internal void ClearClosedDocuments()
        {
            lock (PublishedDiagnostics)
            {
                var publishedDiagnostics = new Dictionary<string, IReadOnlyList<RazorDiagnostic>>(PublishedDiagnostics);
                foreach (var entry in publishedDiagnostics)
                {
                    if (!_projectManager.IsDocumentOpen(entry.Key))
                    {
                        // Document is now closed, we shouldn't track its diagnostics anymore.
                        PublishedDiagnostics.Remove(entry.Key);

                        // If the last published diagnostics for the document were > 0 then we need to clear them out so the user
                        // doesn't have a ton of closed document errors that they can't get rid of.
                        if (entry.Value.Count > 0)
                        {
                            PublishDiagnosticsForFilePath(entry.Key, Array.Empty<Diagnostic>());
                        }
                    }
                }

                _documentClosedTimer?.Dispose();
                _documentClosedTimer = null;

                if (PublishedDiagnostics.Count > 0)
                {
                    lock (_work)
                    {
                        // There's no way for us to know when a document is closed at this layer. Therefore, we need to poll every X seconds
                        // and check if the currently tracked documents are closed. In practice this work is super minimal.
                        StartDocumentClosedCheckTimer();
                    }
                }
            }
        }

        // Internal for testing
        internal async Task PublishDiagnosticsAsync(DocumentSnapshot document)
        {
            var result = await document.GetGeneratedOutputAsync();

            var diagnostics = result.GetCSharpDocument().Diagnostics;

            lock (PublishedDiagnostics)
            {
                if (PublishedDiagnostics.TryGetValue(document.FilePath, out var previousDiagnostics) &&
                    diagnostics.SequenceEqual(previousDiagnostics))
                {
                    // Diagnostics are the same as last publish
                    return;
                }

                PublishedDiagnostics[document.FilePath] = diagnostics;
            }

            if (!document.TryGetText(out var sourceText))
            {
                Debug.Fail("Document source text should already be available.");
            }
            var convertedDiagnostics = diagnostics.Select(razorDiagnostic => RazorDiagnosticConverter.Convert(razorDiagnostic, sourceText));

            PublishDiagnosticsForFilePath(document.FilePath, convertedDiagnostics);

            if (_logger.IsEnabled(LogLevel.Trace))
            {
                var diagnosticString = string.Join(", ", diagnostics.Select(diagnostic => diagnostic.Id));
                _logger.LogTrace($"Publishing diagnostics for document '{document.FilePath}': {diagnosticString}");
            }
        }

#pragma warning disable VSTHRD100 // Avoid async void methods
        private async void WorkTimer_Tick(object state)
#pragma warning restore VSTHRD100 // Avoid async void methods
        {
            DocumentSnapshot[] documents;
            lock (_work)
            {
                documents = _work.Values.ToArray();
                _work.Clear();
            }

            for (var i = 0; i < documents.Length; i++)
            {
                var document = documents[i];
                await PublishDiagnosticsAsync(document);
            }

            OnCompletingBackgroundWork();

            lock (_work)
            {
                // Resetting the timer allows another batch of work to start.
                _workTimer.Dispose();
                _workTimer = null;

                // If more work came in while we were running start the timer again.
                if (_work.Count > 0)
                {
                    StartWorkTimer();
                }
            }
        }

        private void OnCompletingBackgroundWork()
        {
            if (NotifyBackgroundWorkCompleting != null)
            {
                NotifyBackgroundWorkCompleting.Set();
            }

            if (BlockBackgroundWorkCompleting != null)
            {
                BlockBackgroundWorkCompleting.Wait();
                BlockBackgroundWorkCompleting.Reset();
            }
        }

        private void PublishDiagnosticsForFilePath(string filePath, IEnumerable<Diagnostic> diagnostics)
        {
            var uriBuilder = new UriBuilder()
            {
                Scheme = Uri.UriSchemeFile,
                Path = filePath,
                Host = string.Empty,
            };

            _languageServer.PublishDiagnostics(new PublishDiagnosticsParams()
            {
                Uri = uriBuilder.Uri,
                Diagnostics = new Container<Diagnostic>(diagnostics),
            });
        }
    }
}<|MERGE_RESOLUTION|>--- conflicted
+++ resolved
@@ -25,13 +25,8 @@
         internal Timer _workTimer;
         internal Timer _documentClosedTimer;
 
-<<<<<<< HEAD
-        private static readonly TimeSpan CheckForDocumentClosedDelay = TimeSpan.FromSeconds(5);
+        private static readonly TimeSpan s_checkForDocumentClosedDelay = TimeSpan.FromSeconds(5);
         private readonly ProjectSnapshotManagerDispatcher _projectSnapshotManagerDispatcher;
-=======
-        private static readonly TimeSpan s_checkForDocumentClosedDelay = TimeSpan.FromSeconds(5);
-        private readonly ForegroundDispatcher _foregroundDispatcher;
->>>>>>> f81a59a1
         private readonly ITextDocumentLanguageServer _languageServer;
         private readonly Dictionary<string, DocumentSnapshot> _work;
         private readonly ILogger<RazorDiagnosticsPublisher> _logger;
