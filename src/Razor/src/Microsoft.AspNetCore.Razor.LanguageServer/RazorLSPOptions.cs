﻿// Copyright (c) .NET Foundation. All rights reserved.
// Licensed under the MIT license. See License.txt in the project root for license information.

using Microsoft.CodeAnalysis.Razor.Editor;
using Microsoft.Extensions.Logging;

namespace Microsoft.AspNetCore.Razor.LanguageServer;

public record RazorLSPOptions(
    Trace Trace,
    bool EnableFormatting,
    bool AutoClosingTags,
    bool InsertSpaces,
    int TabSize,
    bool FormatOnType,
<<<<<<< HEAD
    bool ColorBackground)
{
    public RazorLSPOptions(Trace trace, bool enableFormatting, bool autoClosingTags, ClientSettings settings)
        : this(trace, enableFormatting, autoClosingTags, !settings.ClientSpaceSettings.IndentWithTabs, settings.ClientSpaceSettings.IndentSize, settings.AdvancedSettings.FormatOnType, settings.AdvancedSettings.ColorBackground)
    {
    }

    public readonly static RazorLSPOptions Default = new(Trace: default, EnableFormatting: true, AutoClosingTags: true, InsertSpaces: true, TabSize: 4, FormatOnType: true, ColorBackground: false);
=======
    bool AutoInsertAttributeQuotes)
{
    public RazorLSPOptions(Trace trace, bool enableFormatting, bool autoClosingTags, ClientSettings settings)
        : this(trace, enableFormatting, autoClosingTags, !settings.ClientSpaceSettings.IndentWithTabs, settings.ClientSpaceSettings.IndentSize, settings.AdvancedSettings.FormatOnType, settings.AdvancedSettings.AutoInsertAttributeQuotes)
    {
    }

    public readonly static RazorLSPOptions Default = new(Trace: default, EnableFormatting: true, AutoClosingTags: true, InsertSpaces: true, TabSize: 4, FormatOnType: true, AutoInsertAttributeQuotes: true);
>>>>>>> 9ab6944f

    public LogLevel MinLogLevel => GetLogLevelForTrace(Trace);

    public static LogLevel GetLogLevelForTrace(Trace trace)
        => trace switch
        {
            Trace.Off => LogLevel.None,
            Trace.Messages => LogLevel.Information,
            Trace.Verbose => LogLevel.Trace,
            _ => LogLevel.None,
        };

    /// <summary>
    /// Initializes the LSP options with the settings from the passed in client settings, and default values for anything
    /// not defined in client settings.
    /// </summary>
    internal static RazorLSPOptions From(ClientSettings clientSettings)
        => new(Default.Trace,
            Default.EnableFormatting,
            clientSettings.AdvancedSettings.AutoClosingTags,
            clientSettings);
}<|MERGE_RESOLUTION|>--- conflicted
+++ resolved
@@ -13,25 +13,15 @@
     bool InsertSpaces,
     int TabSize,
     bool FormatOnType,
-<<<<<<< HEAD
+    bool AutoInsertAttributeQuotes,
     bool ColorBackground)
 {
     public RazorLSPOptions(Trace trace, bool enableFormatting, bool autoClosingTags, ClientSettings settings)
-        : this(trace, enableFormatting, autoClosingTags, !settings.ClientSpaceSettings.IndentWithTabs, settings.ClientSpaceSettings.IndentSize, settings.AdvancedSettings.FormatOnType, settings.AdvancedSettings.ColorBackground)
+        : this(trace, enableFormatting, autoClosingTags, !settings.ClientSpaceSettings.IndentWithTabs, settings.ClientSpaceSettings.IndentSize, settings.AdvancedSettings.FormatOnType, settings.AdvancedSettings.AutoInsertAttributeQuotes, settings.AdvancedSettings.ColorBackground)
     {
     }
 
-    public readonly static RazorLSPOptions Default = new(Trace: default, EnableFormatting: true, AutoClosingTags: true, InsertSpaces: true, TabSize: 4, FormatOnType: true, ColorBackground: false);
-=======
-    bool AutoInsertAttributeQuotes)
-{
-    public RazorLSPOptions(Trace trace, bool enableFormatting, bool autoClosingTags, ClientSettings settings)
-        : this(trace, enableFormatting, autoClosingTags, !settings.ClientSpaceSettings.IndentWithTabs, settings.ClientSpaceSettings.IndentSize, settings.AdvancedSettings.FormatOnType, settings.AdvancedSettings.AutoInsertAttributeQuotes)
-    {
-    }
-
-    public readonly static RazorLSPOptions Default = new(Trace: default, EnableFormatting: true, AutoClosingTags: true, InsertSpaces: true, TabSize: 4, FormatOnType: true, AutoInsertAttributeQuotes: true);
->>>>>>> 9ab6944f
+    public readonly static RazorLSPOptions Default = new(Trace: default, EnableFormatting: true, AutoClosingTags: true, InsertSpaces: true, TabSize: 4, FormatOnType: true, AutoInsertAttributeQuotes: true, ColorBackground: false);
 
     public LogLevel MinLogLevel => GetLogLevelForTrace(Trace);
 
