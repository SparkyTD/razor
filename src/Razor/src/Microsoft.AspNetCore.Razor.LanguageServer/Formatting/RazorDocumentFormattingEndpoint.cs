﻿// Copyright (c) .NET Foundation. All rights reserved.
// Licensed under the MIT license. See License.txt in the project root for license information.

using System;
using System.Threading;
using System.Threading.Tasks;
using Microsoft.AspNetCore.Razor.LanguageServer.Common.Extensions;
using Microsoft.AspNetCore.Razor.LanguageServer.EndpointContracts;
using Microsoft.CodeAnalysis.Razor.Workspaces;
using Microsoft.Extensions.Options;
using Microsoft.VisualStudio.LanguageServer.Protocol;

namespace Microsoft.AspNetCore.Razor.LanguageServer.Formatting;

internal class RazorDocumentFormattingEndpoint : IVSDocumentFormattingEndpoint
{
    private readonly DocumentContextFactory _documentContextFactory;
    private readonly RazorFormattingService _razorFormattingService;
    private readonly IOptionsMonitor<RazorLSPOptions> _optionsMonitor;

    public RazorDocumentFormattingEndpoint(
        DocumentContextFactory documentContextFactory,
        RazorFormattingService razorFormattingService,
        IOptionsMonitor<RazorLSPOptions> optionsMonitor)
    {
<<<<<<< HEAD
        private readonly DocumentContextFactory _documentContextFactory;
        private readonly RazorFormattingService _razorFormattingService;
        private readonly LanguageServerFeatureOptions _languageServerFeatureOptions;
        private readonly IOptionsMonitor<RazorLSPOptions> _optionsMonitor;

        public RazorDocumentFormattingEndpoint(
            DocumentContextFactory documentContextFactory,
            RazorFormattingService razorFormattingService,
            LanguageServerFeatureOptions languageServerFeatureOptions,
            IOptionsMonitor<RazorLSPOptions> optionsMonitor)
=======
        if (documentContextFactory is null)
        {
            throw new ArgumentNullException(nameof(documentContextFactory));
        }

        if (razorFormattingService is null)
>>>>>>> c05cefac
        {
            throw new ArgumentNullException(nameof(razorFormattingService));
        }

        if (optionsMonitor is null)
        {
            throw new ArgumentNullException(nameof(optionsMonitor));
        }

        _documentContextFactory = documentContextFactory;
        _razorFormattingService = razorFormattingService;
        _optionsMonitor = optionsMonitor;
    }

<<<<<<< HEAD
            _documentContextFactory = documentContextFactory;
            _razorFormattingService = razorFormattingService;
            _languageServerFeatureOptions = languageServerFeatureOptions;
            _optionsMonitor = optionsMonitor;
        }
=======
    public bool MutatesSolutionState => false;
>>>>>>> c05cefac

    public RegistrationExtensionResult GetRegistration(VSInternalClientCapabilities clientCapabilities)
    {
        const string ServerCapability = "documentFormattingProvider";

        return new RegistrationExtensionResult(ServerCapability, new SumType<bool, DocumentFormattingOptions>(new DocumentFormattingOptions()));
    }

    public TextDocumentIdentifier GetTextDocumentIdentifier(DocumentFormattingParams request)
    {
        return request.TextDocument;
    }

    public async Task<TextEdit[]?> HandleRequestAsync(DocumentFormattingParams request, RazorRequestContext requestContext, CancellationToken cancellationToken)
    {
        if (!_optionsMonitor.CurrentValue.EnableFormatting)
        {
            return null;
        }

        var documentContext = await _documentContextFactory.TryCreateAsync(request.TextDocument.Uri, cancellationToken).ConfigureAwait(false);
        if (documentContext is null || cancellationToken.IsCancellationRequested)
        {
            return null;
        }

        var codeDocument = await documentContext.GetCodeDocumentAsync(cancellationToken);
        if (codeDocument.IsUnsupported())
        {
            return null;
        }

        var edits = await _razorFormattingService.FormatAsync(documentContext, range: null, request.Options, cancellationToken);
        return edits;
    }
}<|MERGE_RESOLUTION|>--- conflicted
+++ resolved
@@ -6,7 +6,6 @@
 using System.Threading.Tasks;
 using Microsoft.AspNetCore.Razor.LanguageServer.Common.Extensions;
 using Microsoft.AspNetCore.Razor.LanguageServer.EndpointContracts;
-using Microsoft.CodeAnalysis.Razor.Workspaces;
 using Microsoft.Extensions.Options;
 using Microsoft.VisualStudio.LanguageServer.Protocol;
 
@@ -23,25 +22,12 @@
         RazorFormattingService razorFormattingService,
         IOptionsMonitor<RazorLSPOptions> optionsMonitor)
     {
-<<<<<<< HEAD
-        private readonly DocumentContextFactory _documentContextFactory;
-        private readonly RazorFormattingService _razorFormattingService;
-        private readonly LanguageServerFeatureOptions _languageServerFeatureOptions;
-        private readonly IOptionsMonitor<RazorLSPOptions> _optionsMonitor;
-
-        public RazorDocumentFormattingEndpoint(
-            DocumentContextFactory documentContextFactory,
-            RazorFormattingService razorFormattingService,
-            LanguageServerFeatureOptions languageServerFeatureOptions,
-            IOptionsMonitor<RazorLSPOptions> optionsMonitor)
-=======
         if (documentContextFactory is null)
         {
             throw new ArgumentNullException(nameof(documentContextFactory));
         }
 
         if (razorFormattingService is null)
->>>>>>> c05cefac
         {
             throw new ArgumentNullException(nameof(razorFormattingService));
         }
@@ -56,15 +42,7 @@
         _optionsMonitor = optionsMonitor;
     }
 
-<<<<<<< HEAD
-            _documentContextFactory = documentContextFactory;
-            _razorFormattingService = razorFormattingService;
-            _languageServerFeatureOptions = languageServerFeatureOptions;
-            _optionsMonitor = optionsMonitor;
-        }
-=======
     public bool MutatesSolutionState => false;
->>>>>>> c05cefac
 
     public RegistrationExtensionResult GetRegistration(VSInternalClientCapabilities clientCapabilities)
     {
