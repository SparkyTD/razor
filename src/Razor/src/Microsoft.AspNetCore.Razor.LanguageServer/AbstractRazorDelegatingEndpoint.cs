--- conflicted
+++ resolved
@@ -16,15 +16,10 @@
     internal abstract class AbstractRazorDelegatingEndpoint<TRequest, TResponse> : IRazorRequestHandler<TRequest, TResponse?>
        where TRequest : ITextDocumentPositionParams
     {
-<<<<<<< HEAD
-        private readonly DocumentContextFactory _documentContextFactory;
-=======
         private readonly LanguageServerFeatureOptions _languageServerFeatureOptions;
->>>>>>> affb63f7
         private readonly RazorDocumentMappingService _documentMappingService;
         private readonly ClientNotifierServiceBase _languageServer;
 
-        protected readonly LanguageServerFeatureOptions LanguageServerFeatureOptions;
         protected readonly ILogger Logger;
 
         protected AbstractRazorDelegatingEndpoint(
@@ -33,15 +28,10 @@
             ClientNotifierServiceBase languageServer,
             ILogger logger)
         {
-<<<<<<< HEAD
-            _documentContextFactory = documentContextFactory ?? throw new ArgumentNullException(nameof(documentContextFactory));
-=======
             _languageServerFeatureOptions = languageServerFeatureOptions ?? throw new ArgumentNullException(nameof(languageServerFeatureOptions));
->>>>>>> affb63f7
             _documentMappingService = documentMappingService ?? throw new ArgumentNullException(nameof(documentMappingService));
             _languageServer = languageServer ?? throw new ArgumentNullException(nameof(languageServer));
 
-            LanguageServerFeatureOptions = languageServerFeatureOptions ?? throw new ArgumentNullException(nameof(languageServerFeatureOptions));
             Logger = logger ?? throw new ArgumentNullException(nameof(logger));
         }
 
@@ -118,11 +108,7 @@
                 return response;
             }
 
-<<<<<<< HEAD
-            if (!LanguageServerFeatureOptions.SingleServerSupport)
-=======
             if (OnlySingleServer && !_languageServerFeatureOptions.SingleServerSupport)
->>>>>>> affb63f7
             {
                 return default;
             }
