--- conflicted
+++ resolved
@@ -111,13 +111,8 @@
             return default;
         }
 
-<<<<<<< HEAD
-        var positionInfo = await _documentMappingService.TryGetPositionInfoAsync(documentContext, request.Position, requestContext.Logger, cancellationToken).ConfigureAwait(false);
+        var positionInfo = await ProjectionStrategy.TryGetProjectionAsync(_documentMappingService, documentContext, request.Position, requestContext.Logger, cancellationToken).ConfigureAwait(false);
         if (positionInfo is null)
-=======
-        var projection = await ProjectionStrategy.TryGetProjectionAsync(_documentMappingService, documentContext, request.Position, requestContext.Logger, cancellationToken).ConfigureAwait(false);
-        if (projection is null)
->>>>>>> 11cad1bf
         {
             return default;
         }
