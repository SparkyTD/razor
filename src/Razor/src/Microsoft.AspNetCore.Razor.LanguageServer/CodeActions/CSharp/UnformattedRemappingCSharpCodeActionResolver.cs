﻿// Copyright (c) .NET Foundation. All rights reserved.
// Licensed under the MIT license. See License.txt in the project root for license information.

using System;
using System.Diagnostics;
using System.Linq;
using System.Threading;
using System.Threading.Tasks;
using Microsoft.AspNetCore.Razor.LanguageServer.CodeActions.Models;
using Microsoft.AspNetCore.Razor.LanguageServer.Common;
using Microsoft.AspNetCore.Razor.LanguageServer.Common.Extensions;
using Microsoft.AspNetCore.Razor.LanguageServer.Extensions;
using Microsoft.AspNetCore.Razor.LanguageServer.Protocol;
using Microsoft.VisualStudio.LanguageServer.Protocol;

namespace Microsoft.AspNetCore.Razor.LanguageServer.CodeActions;

/// <summary>
/// Resolves and remaps the code action, without running formatting passes.
/// </summary>
internal class UnformattedRemappingCSharpCodeActionResolver : CSharpCodeActionResolver
{
    private readonly DocumentContextFactory _documentContextFactory;
    private readonly RazorDocumentMappingService _documentMappingService;

    public UnformattedRemappingCSharpCodeActionResolver(
        DocumentContextFactory documentContextFactory,
        ClientNotifierServiceBase languageServer,
        RazorDocumentMappingService documentMappingService)
        : base(languageServer)
    {
        _documentContextFactory = documentContextFactory ?? throw new ArgumentNullException(nameof(documentContextFactory));
        _documentMappingService = documentMappingService ?? throw new ArgumentNullException(nameof(documentMappingService));
    }

    public override string Action => LanguageServerConstants.CodeActions.UnformattedRemap;

    public async override Task<CodeAction> ResolveAsync(
        CSharpCodeActionParams csharpParams,
        CodeAction codeAction,
        CancellationToken cancellationToken)
    {
        if (csharpParams is null)
        {
            throw new ArgumentNullException(nameof(csharpParams));
        }

        if (codeAction is null)
        {
            throw new ArgumentNullException(nameof(codeAction));
        }

        cancellationToken.ThrowIfCancellationRequested();

        var resolvedCodeAction = await ResolveCodeActionWithServerAsync(csharpParams.RazorFileUri, codeAction, cancellationToken).ConfigureAwait(false);
        if (resolvedCodeAction?.Edit?.DocumentChanges is null)
        {
            // Unable to resolve code action with server, return original code action
            return codeAction;
        }

        if (resolvedCodeAction.Edit.DocumentChanges.Value.Count() != 1)
        {
            // We don't yet support multi-document code actions, return original code action
            Debug.Fail($"Encountered an unsupported multi-document code action edit with ${codeAction.Title}.");
            return codeAction;
        }

        var documentChanged = resolvedCodeAction.Edit.DocumentChanges.Value.First();
        if (!documentChanged.TryGetFirst(out var textDocumentEdit))
        {
            // Only Text Document Edit changes are supported currently, return original code action
            return codeAction;
        }

        var textEdit = textDocumentEdit.Edits.FirstOrDefault();
        if (textEdit is null)
        {
            // No text edit available
            return codeAction;
        }

        var documentContext = await _documentContextFactory.TryCreateAsync(csharpParams.RazorFileUri, cancellationToken).ConfigureAwait(false);
        if (documentContext is null)
        {
            return codeAction;
        }

<<<<<<< HEAD
        public async override Task<CodeAction> ResolveAsync(
            CodeActionResolveParams csharpParams,
            CodeAction codeAction,
            CancellationToken cancellationToken)
        {
            if (csharpParams is null)
            {
                throw new ArgumentNullException(nameof(csharpParams));
            }

            if (codeAction is null)
            {
                throw new ArgumentNullException(nameof(codeAction));
            }

            cancellationToken.ThrowIfCancellationRequested();

            var documentContext = await _documentContextFactory.TryCreateAsync(csharpParams.RazorFileUri, cancellationToken).ConfigureAwait(false);
            if (documentContext is null)
            {
                return codeAction;
            }

            var resolvedCodeAction = await ResolveCodeActionWithServerAsync(csharpParams.RazorFileUri, documentContext.Version, RazorLanguageKind.CSharp, codeAction, cancellationToken).ConfigureAwait(false);
            if (resolvedCodeAction?.Edit?.DocumentChanges is null)
            {
                // Unable to resolve code action with server, return original code action
                return codeAction;
            }

            if (resolvedCodeAction.Edit.DocumentChanges.Value.Count() != 1)
            {
                // We don't yet support multi-document code actions, return original code action
                Debug.Fail($"Encountered an unsupported multi-document code action edit with ${codeAction.Title}.");
                return codeAction;
            }

            var documentChanged = resolvedCodeAction.Edit.DocumentChanges.Value.First();
            if (!documentChanged.TryGetFirst(out var textDocumentEdit))
            {
                // Only Text Document Edit changes are supported currently, return original code action
                return codeAction;
            }

            var textEdit = textDocumentEdit.Edits.FirstOrDefault();
            if (textEdit is null)
            {
                // No text edit available
                return codeAction;
            }

            var codeDocument = await documentContext.Snapshot.GetGeneratedOutputAsync().ConfigureAwait(false);
            if (codeDocument.IsUnsupported())
            {
                return codeAction;
            }

            if (!_documentMappingService.TryMapFromProjectedDocumentRange(codeDocument, textEdit.Range, MappingBehavior.Inclusive, out var originalRange))
            {
                // Text edit failed to map
                return codeAction;
            }

            textEdit.Range = originalRange;

            var codeDocumentIdentifier = new OptionalVersionedTextDocumentIdentifier()
            {
                Uri = csharpParams.RazorFileUri,
                Version = documentContext.Version,
            };
            resolvedCodeAction.Edit = new WorkspaceEdit()
            {
                DocumentChanges = new[] {
                        new TextDocumentEdit()
                        {
                            TextDocument = codeDocumentIdentifier,
                            Edits = new[] { textEdit },
                        }
                },
            };

            return resolvedCodeAction;
=======
        var codeDocument = await documentContext.Snapshot.GetGeneratedOutputAsync().ConfigureAwait(false);
        if (codeDocument.IsUnsupported())
        {
            return codeAction;
>>>>>>> 8a005c6b
        }

        if (!_documentMappingService.TryMapFromProjectedDocumentRange(codeDocument, textEdit.Range, MappingBehavior.Inclusive, out var originalRange))
        {
            // Text edit failed to map
            return codeAction;
        }

        textEdit.Range = originalRange;

        var codeDocumentIdentifier = new OptionalVersionedTextDocumentIdentifier()
        {
            Uri = csharpParams.RazorFileUri,
            Version = documentContext.Version,
        };
        resolvedCodeAction.Edit = new WorkspaceEdit()
        {
            DocumentChanges = new[] {
                    new TextDocumentEdit()
                    {
                        TextDocument = codeDocumentIdentifier,
                        Edits = new[] { textEdit },
                    }
            },
        };

        return resolvedCodeAction;
    }
}<|MERGE_RESOLUTION|>--- conflicted
+++ resolved
@@ -15,78 +15,26 @@
 
 namespace Microsoft.AspNetCore.Razor.LanguageServer.CodeActions;
 
-/// <summary>
-/// Resolves and remaps the code action, without running formatting passes.
-/// </summary>
-internal class UnformattedRemappingCSharpCodeActionResolver : CSharpCodeActionResolver
-{
-    private readonly DocumentContextFactory _documentContextFactory;
-    private readonly RazorDocumentMappingService _documentMappingService;
+    /// <summary>
+    /// Resolves and remaps the code action, without running formatting passes.
+    /// </summary>
+    internal class UnformattedRemappingCSharpCodeActionResolver : CSharpCodeActionResolver
+    {
+        private readonly DocumentContextFactory _documentContextFactory;
+        private readonly RazorDocumentMappingService _documentMappingService;
 
-    public UnformattedRemappingCSharpCodeActionResolver(
-        DocumentContextFactory documentContextFactory,
-        ClientNotifierServiceBase languageServer,
-        RazorDocumentMappingService documentMappingService)
-        : base(languageServer)
-    {
-        _documentContextFactory = documentContextFactory ?? throw new ArgumentNullException(nameof(documentContextFactory));
-        _documentMappingService = documentMappingService ?? throw new ArgumentNullException(nameof(documentMappingService));
-    }
-
-    public override string Action => LanguageServerConstants.CodeActions.UnformattedRemap;
-
-    public async override Task<CodeAction> ResolveAsync(
-        CSharpCodeActionParams csharpParams,
-        CodeAction codeAction,
-        CancellationToken cancellationToken)
-    {
-        if (csharpParams is null)
+        public UnformattedRemappingCSharpCodeActionResolver(
+            DocumentContextFactory documentContextFactory,
+            ClientNotifierServiceBase languageServer,
+            RazorDocumentMappingService documentMappingService)
+            : base(languageServer)
         {
-            throw new ArgumentNullException(nameof(csharpParams));
+            _documentContextFactory = documentContextFactory ?? throw new ArgumentNullException(nameof(documentContextFactory));
+            _documentMappingService = documentMappingService ?? throw new ArgumentNullException(nameof(documentMappingService));
         }
 
-        if (codeAction is null)
-        {
-            throw new ArgumentNullException(nameof(codeAction));
-        }
+        public override string Action => LanguageServerConstants.CodeActions.UnformattedRemap;
 
-        cancellationToken.ThrowIfCancellationRequested();
-
-        var resolvedCodeAction = await ResolveCodeActionWithServerAsync(csharpParams.RazorFileUri, codeAction, cancellationToken).ConfigureAwait(false);
-        if (resolvedCodeAction?.Edit?.DocumentChanges is null)
-        {
-            // Unable to resolve code action with server, return original code action
-            return codeAction;
-        }
-
-        if (resolvedCodeAction.Edit.DocumentChanges.Value.Count() != 1)
-        {
-            // We don't yet support multi-document code actions, return original code action
-            Debug.Fail($"Encountered an unsupported multi-document code action edit with ${codeAction.Title}.");
-            return codeAction;
-        }
-
-        var documentChanged = resolvedCodeAction.Edit.DocumentChanges.Value.First();
-        if (!documentChanged.TryGetFirst(out var textDocumentEdit))
-        {
-            // Only Text Document Edit changes are supported currently, return original code action
-            return codeAction;
-        }
-
-        var textEdit = textDocumentEdit.Edits.FirstOrDefault();
-        if (textEdit is null)
-        {
-            // No text edit available
-            return codeAction;
-        }
-
-        var documentContext = await _documentContextFactory.TryCreateAsync(csharpParams.RazorFileUri, cancellationToken).ConfigureAwait(false);
-        if (documentContext is null)
-        {
-            return codeAction;
-        }
-
-<<<<<<< HEAD
         public async override Task<CodeAction> ResolveAsync(
             CodeActionResolveParams csharpParams,
             CodeAction codeAction,
@@ -169,38 +117,5 @@
             };
 
             return resolvedCodeAction;
-=======
-        var codeDocument = await documentContext.Snapshot.GetGeneratedOutputAsync().ConfigureAwait(false);
-        if (codeDocument.IsUnsupported())
-        {
-            return codeAction;
->>>>>>> 8a005c6b
         }
-
-        if (!_documentMappingService.TryMapFromProjectedDocumentRange(codeDocument, textEdit.Range, MappingBehavior.Inclusive, out var originalRange))
-        {
-            // Text edit failed to map
-            return codeAction;
-        }
-
-        textEdit.Range = originalRange;
-
-        var codeDocumentIdentifier = new OptionalVersionedTextDocumentIdentifier()
-        {
-            Uri = csharpParams.RazorFileUri,
-            Version = documentContext.Version,
-        };
-        resolvedCodeAction.Edit = new WorkspaceEdit()
-        {
-            DocumentChanges = new[] {
-                    new TextDocumentEdit()
-                    {
-                        TextDocument = codeDocumentIdentifier,
-                        Edits = new[] { textEdit },
-                    }
-            },
-        };
-
-        return resolvedCodeAction;
-    }
-}+    }