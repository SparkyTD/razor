﻿// Copyright (c) .NET Foundation. All rights reserved.
// Licensed under the MIT license. See License.txt in the project root for license information.

using System;
using System.Collections.Generic;
using System.Diagnostics;
using System.Diagnostics.CodeAnalysis;
using System.Linq;
using System.Threading;
using System.Threading.Tasks;
using Microsoft.AspNetCore.Razor.Language;
using Microsoft.AspNetCore.Razor.Language.Legacy;
using Microsoft.AspNetCore.Razor.Language.Syntax;
using Microsoft.AspNetCore.Razor.LanguageServer.CodeActions.Models;
using Microsoft.AspNetCore.Razor.LanguageServer.CodeActions.Razor;
using Microsoft.AspNetCore.Razor.LanguageServer.Common;
using Microsoft.AspNetCore.Razor.LanguageServer.Extensions;
using Microsoft.CodeAnalysis.ExternalAccess.Razor;
using Microsoft.VisualStudio.LanguageServer.Protocol;

namespace Microsoft.AspNetCore.Razor.LanguageServer.CodeActions;

internal class TypeAccessibilityCodeActionProvider : CSharpCodeActionProvider
{
    private static readonly IEnumerable<string> s_supportedDiagnostics = new[]
    {
        // `The type or namespace name 'type/namespace' could not be found
        //  (are you missing a using directive or an assembly reference?)`
        // https://docs.microsoft.com/en-us/dotnet/csharp/language-reference/compiler-messages/cs0246
        "CS0246",

        // `The name 'identifier' does not exist in the current context`
        // https://docs.microsoft.com/en-us/dotnet/csharp/language-reference/compiler-messages/cs0103
        "CS0103",

        // `The name 'identifier' does not exist in the current context`
        "IDE1007"
    };

    public override Task<IReadOnlyList<RazorVSInternalCodeAction>?> ProvideAsync(
        RazorCodeActionContext context,
        IEnumerable<RazorVSInternalCodeAction> codeActions,
        CancellationToken cancellationToken)
    {
        if (context is null)
        {
            throw new ArgumentNullException(nameof(context));
        }

        if (codeActions is null)
        {
            throw new ArgumentNullException(nameof(codeActions));
        }

        if (context.Request?.Context?.Diagnostics is null)
        {
            return EmptyResult;
        }

        if (codeActions is null || !codeActions.Any())
        {
            return EmptyResult;
        }

        var results = context.SupportsCodeActionResolve ?
            ProcessCodeActionsVS(context, codeActions) :
            ProcessCodeActionsVSCode(context, codeActions);

        var orderedResults = results.OrderBy(codeAction => codeAction.Title).ToArray();
        return Task.FromResult<IReadOnlyList<RazorVSInternalCodeAction>?>(orderedResults);
    }

    private static IEnumerable<RazorVSInternalCodeAction> ProcessCodeActionsVSCode(
        RazorCodeActionContext context,
        IEnumerable<RazorVSInternalCodeAction> codeActions)
    {
        var diagnostics = context.Request.Context.Diagnostics.Where(diagnostic =>
            diagnostic is { Severity: DiagnosticSeverity.Error, Code: { } code } &&
            code.TryGetSecond(out var str) &&
            s_supportedDiagnostics.Any(d => str.Equals(d, StringComparison.OrdinalIgnoreCase)));

        if (diagnostics is null || !diagnostics.Any())
        {
            return Array.Empty<RazorVSInternalCodeAction>();
        }

        var typeAccessibilityCodeActions = new List<RazorVSInternalCodeAction>();

        foreach (var diagnostic in diagnostics)
        {
            // Corner case handling for diagnostics which (momentarily) linger after
            // @code block is cleared out
            if (diagnostic.Range.End.Line > context.SourceText.Lines.Count ||
                diagnostic.Range.End.Character > context.SourceText.Lines[diagnostic.Range.End.Line].End)
            {
                continue;
            }

            var diagnosticSpan = diagnostic.Range.AsTextSpan(context.SourceText);

            // Based on how we compute `Range.AsTextSpan` it's possible to have a span
            // which goes beyond the end of the source text. Something likely changed
            // between the capturing of the diagnostic (by the platform) and the retrieval of the
            // document snapshot / source text. In such a case, we skip processing of the diagnostic.
            if (diagnosticSpan.End > context.SourceText.Length)
            {
                continue;
            }

            foreach (var codeAction in codeActions)
            {
                var name = codeAction.Name;
                if (name is null || !name.Equals(LanguageServerConstants.CodeActions.CodeActionFromVSCode, StringComparison.Ordinal))
                {
                    continue;
                }

                var associatedValue = context.SourceText.GetSubTextString(diagnosticSpan);

                var fqn = string.Empty;

                // When there's only one FQN suggestion, code action title is of the form:
                // `System.Net.Dns`
                if (!codeAction.Title.Any(c => char.IsWhiteSpace(c)) &&
                    codeAction.Title.EndsWith(associatedValue, StringComparison.OrdinalIgnoreCase))
                {
                    fqn = codeAction.Title;
                }
                // When there are multiple FQN suggestions, the code action title is of the form:
                // `Fully qualify 'Dns' -> System.Net.Dns`
                else
                {
                    var expectedCodeActionPrefix = $"Fully qualify '{associatedValue}' -> ";
                    if (codeAction.Title.StartsWith(expectedCodeActionPrefix, StringComparison.OrdinalIgnoreCase))
                    {
                        fqn = codeAction.Title.Substring(expectedCodeActionPrefix.Length);
                    }
                }

                if (string.IsNullOrEmpty(fqn))
                {
                    continue;
                }

                var fqnCodeAction = CreateFQNCodeAction(context, diagnostic, codeAction, fqn);
                typeAccessibilityCodeActions.Add(fqnCodeAction);

                if (AddUsingsCodeActionProviderHelper.TryCreateAddUsingResolutionParams(fqn, context.Request.TextDocument.Uri, out var @namespace, out var resolutionParams))
                {
                    var addUsingCodeAction = RazorCodeActionFactory.CreateAddComponentUsing(@namespace, resolutionParams);
                    typeAccessibilityCodeActions.Add(addUsingCodeAction);
                }
            }
        }

        return typeAccessibilityCodeActions;
    }

    private static IEnumerable<RazorVSInternalCodeAction> ProcessCodeActionsVS(
        RazorCodeActionContext context,
        IEnumerable<RazorVSInternalCodeAction> codeActions)
    {
        var typeAccessibilityCodeActions = new List<RazorVSInternalCodeAction>(1);

        foreach (var codeAction in codeActions)
        {
            if (codeAction.Name is not null && codeAction.Name.Equals(RazorPredefinedCodeFixProviderNames.FullyQualify, StringComparison.Ordinal))
            {
                string action;

<<<<<<< HEAD
                    typeAccessibilityCodeActions.Add(codeAction.WrapResolvableCodeAction(context, action));
=======
                if (!TryGetOwner(context, out var owner))
                {
                    // Failed to locate a valid owner for the light bulb
                    continue;
>>>>>>> 8a005c6b
                }
                else if (IsSingleLineDirectiveNode(owner))
                {
<<<<<<< HEAD
                    codeAction.Title = $"@using {@namespace}";
                    typeAccessibilityCodeActions.Add(codeAction.WrapResolvableCodeAction(context, LanguageServerConstants.CodeActions.AddUsing));
=======
                    // Don't support single line directives
                    continue;
>>>>>>> 8a005c6b
                }
                else if (IsExplicitExpressionNode(owner))
                {
                    // Don't support explicit expressions
                    continue;
                }
                else if (IsImplicitExpressionNode(owner))
                {
                    action = LanguageServerConstants.CodeActions.UnformattedRemap;
                }
                else
                {
                    // All other scenarios we support default formatted code action behavior
                    action = LanguageServerConstants.CodeActions.Default;
                }

                typeAccessibilityCodeActions.Add(codeAction.WrapResolvableCSharpCodeAction(context, action));
            }
            // For add using suggestions, the code action title is of the form:
            // `using System.Net;`
            else if (codeAction.Name is not null && codeAction.Name.Equals(RazorPredefinedCodeFixProviderNames.AddImport, StringComparison.Ordinal) &&
                AddUsingsCodeActionProviderHelper.TryExtractNamespace(codeAction.Title, out var @namespace))
            {
                codeAction.Title = $"@using {@namespace}";
                typeAccessibilityCodeActions.Add(codeAction.WrapResolvableCSharpCodeAction(context, LanguageServerConstants.CodeActions.AddUsing));
            }
            // Not a type accessibility code action
            else
            {
                continue;
            }
        }

        return typeAccessibilityCodeActions;

        static bool TryGetOwner(RazorCodeActionContext context, [NotNullWhen(true)] out SyntaxNode? owner)
        {
            var change = new SourceChange(context.Location.AbsoluteIndex, length: 0, newText: string.Empty);
            var syntaxTree = context.CodeDocument.GetSyntaxTree();
            if (syntaxTree?.Root is null)
            {
                owner = null;
                return false;
            }

            owner = syntaxTree.Root.LocateOwner(change);
            if (owner is null)
            {
                Debug.Fail("Owner should never be null.");
                return false;
            }

            return true;
        }

        static bool IsImplicitExpressionNode(SyntaxNode owner)
        {
            // E.g, (| is position)
            //
            // `@|foo` - true
            //
            return owner.AncestorsAndSelf().Any(n => n is CSharpImplicitExpressionSyntax);
        }

        static bool IsExplicitExpressionNode(SyntaxNode owner)
        {
            // E.g, (| is position)
            //
            // `@(|foo)` - true
            //
            return owner.AncestorsAndSelf().Any(n => n is CSharpExplicitExpressionBodySyntax);
        }

        static bool IsSingleLineDirectiveNode(SyntaxNode owner)
        {
            // E.g, (| is position)
            //
            // `@inject |SomeType SomeName` - true
            //
            return owner.AncestorsAndSelf().Any(
                n => n is RazorDirectiveSyntax directive && directive.DirectiveDescriptor.Kind == DirectiveKind.SingleLine);
        }
    }

    private static RazorVSInternalCodeAction CreateFQNCodeAction(
        RazorCodeActionContext context,
        Diagnostic fqnDiagnostic,
        RazorVSInternalCodeAction nonFQNCodeAction,
        string fullyQualifiedName)
    {
        var codeDocumentIdentifier = new OptionalVersionedTextDocumentIdentifier() { Uri = context.Request.TextDocument.Uri };

        var fqnTextEdit = new TextEdit()
        {
            NewText = fullyQualifiedName,
            Range = fqnDiagnostic.Range
        };

        var fqnWorkspaceEditDocumentChange = new TextDocumentEdit()
        {
            TextDocument = codeDocumentIdentifier,
            Edits = new[] { fqnTextEdit },
        };

        var fqnWorkspaceEdit = new WorkspaceEdit()
        {
            DocumentChanges = new[] { fqnWorkspaceEditDocumentChange }
        };

        var codeAction = RazorCodeActionFactory.CreateFullyQualifyComponent(nonFQNCodeAction.Title, fqnWorkspaceEdit);
        return codeAction;
    }
}<|MERGE_RESOLUTION|>--- conflicted
+++ resolved
@@ -20,282 +20,273 @@
 
 namespace Microsoft.AspNetCore.Razor.LanguageServer.CodeActions;
 
-internal class TypeAccessibilityCodeActionProvider : CSharpCodeActionProvider
-{
-    private static readonly IEnumerable<string> s_supportedDiagnostics = new[]
+    internal class TypeAccessibilityCodeActionProvider : CSharpCodeActionProvider
     {
-        // `The type or namespace name 'type/namespace' could not be found
-        //  (are you missing a using directive or an assembly reference?)`
-        // https://docs.microsoft.com/en-us/dotnet/csharp/language-reference/compiler-messages/cs0246
-        "CS0246",
-
-        // `The name 'identifier' does not exist in the current context`
-        // https://docs.microsoft.com/en-us/dotnet/csharp/language-reference/compiler-messages/cs0103
-        "CS0103",
-
-        // `The name 'identifier' does not exist in the current context`
-        "IDE1007"
-    };
-
-    public override Task<IReadOnlyList<RazorVSInternalCodeAction>?> ProvideAsync(
-        RazorCodeActionContext context,
-        IEnumerable<RazorVSInternalCodeAction> codeActions,
-        CancellationToken cancellationToken)
-    {
-        if (context is null)
-        {
-            throw new ArgumentNullException(nameof(context));
-        }
-
-        if (codeActions is null)
-        {
-            throw new ArgumentNullException(nameof(codeActions));
-        }
-
-        if (context.Request?.Context?.Diagnostics is null)
-        {
-            return EmptyResult;
-        }
-
-        if (codeActions is null || !codeActions.Any())
-        {
-            return EmptyResult;
-        }
-
-        var results = context.SupportsCodeActionResolve ?
-            ProcessCodeActionsVS(context, codeActions) :
-            ProcessCodeActionsVSCode(context, codeActions);
-
-        var orderedResults = results.OrderBy(codeAction => codeAction.Title).ToArray();
-        return Task.FromResult<IReadOnlyList<RazorVSInternalCodeAction>?>(orderedResults);
-    }
-
-    private static IEnumerable<RazorVSInternalCodeAction> ProcessCodeActionsVSCode(
-        RazorCodeActionContext context,
-        IEnumerable<RazorVSInternalCodeAction> codeActions)
-    {
-        var diagnostics = context.Request.Context.Diagnostics.Where(diagnostic =>
-            diagnostic is { Severity: DiagnosticSeverity.Error, Code: { } code } &&
-            code.TryGetSecond(out var str) &&
-            s_supportedDiagnostics.Any(d => str.Equals(d, StringComparison.OrdinalIgnoreCase)));
-
-        if (diagnostics is null || !diagnostics.Any())
-        {
-            return Array.Empty<RazorVSInternalCodeAction>();
-        }
-
-        var typeAccessibilityCodeActions = new List<RazorVSInternalCodeAction>();
-
-        foreach (var diagnostic in diagnostics)
-        {
-            // Corner case handling for diagnostics which (momentarily) linger after
-            // @code block is cleared out
-            if (diagnostic.Range.End.Line > context.SourceText.Lines.Count ||
-                diagnostic.Range.End.Character > context.SourceText.Lines[diagnostic.Range.End.Line].End)
-            {
-                continue;
-            }
-
-            var diagnosticSpan = diagnostic.Range.AsTextSpan(context.SourceText);
-
-            // Based on how we compute `Range.AsTextSpan` it's possible to have a span
-            // which goes beyond the end of the source text. Something likely changed
-            // between the capturing of the diagnostic (by the platform) and the retrieval of the
-            // document snapshot / source text. In such a case, we skip processing of the diagnostic.
-            if (diagnosticSpan.End > context.SourceText.Length)
-            {
-                continue;
-            }
+        private static readonly IEnumerable<string> s_supportedDiagnostics = new[]
+        {
+            // `The type or namespace name 'type/namespace' could not be found
+            //  (are you missing a using directive or an assembly reference?)`
+            // https://docs.microsoft.com/en-us/dotnet/csharp/language-reference/compiler-messages/cs0246
+            "CS0246",
+
+            // `The name 'identifier' does not exist in the current context`
+            // https://docs.microsoft.com/en-us/dotnet/csharp/language-reference/compiler-messages/cs0103
+            "CS0103",
+
+            // `The name 'identifier' does not exist in the current context`
+            "IDE1007"
+        };
+
+        public override Task<IReadOnlyList<RazorVSInternalCodeAction>?> ProvideAsync(
+            RazorCodeActionContext context,
+            IEnumerable<RazorVSInternalCodeAction> codeActions,
+            CancellationToken cancellationToken)
+        {
+            if (context is null)
+            {
+                throw new ArgumentNullException(nameof(context));
+            }
+
+            if (codeActions is null)
+            {
+                throw new ArgumentNullException(nameof(codeActions));
+            }
+
+            if (context.Request?.Context?.Diagnostics is null)
+            {
+                return EmptyResult;
+            }
+
+            if (codeActions is null || !codeActions.Any())
+            {
+                return EmptyResult;
+            }
+
+            var results = context.SupportsCodeActionResolve ?
+                ProcessCodeActionsVS(context, codeActions) :
+                ProcessCodeActionsVSCode(context, codeActions);
+
+            var orderedResults = results.OrderBy(codeAction => codeAction.Title).ToArray();
+            return Task.FromResult<IReadOnlyList<RazorVSInternalCodeAction>?>(orderedResults);
+        }
+
+        private static IEnumerable<RazorVSInternalCodeAction> ProcessCodeActionsVSCode(
+            RazorCodeActionContext context,
+            IEnumerable<RazorVSInternalCodeAction> codeActions)
+        {
+            var diagnostics = context.Request.Context.Diagnostics.Where(diagnostic =>
+                diagnostic is { Severity: DiagnosticSeverity.Error, Code: { } code } &&
+                code.TryGetSecond(out var str) &&
+                s_supportedDiagnostics.Any(d => str.Equals(d, StringComparison.OrdinalIgnoreCase)));
+
+            if (diagnostics is null || !diagnostics.Any())
+            {
+                return Array.Empty<RazorVSInternalCodeAction>();
+            }
+
+            var typeAccessibilityCodeActions = new List<RazorVSInternalCodeAction>();
+
+            foreach (var diagnostic in diagnostics)
+            {
+                // Corner case handling for diagnostics which (momentarily) linger after
+                // @code block is cleared out
+                if (diagnostic.Range.End.Line > context.SourceText.Lines.Count ||
+                    diagnostic.Range.End.Character > context.SourceText.Lines[diagnostic.Range.End.Line].End)
+                {
+                    continue;
+                }
+
+                var diagnosticSpan = diagnostic.Range.AsTextSpan(context.SourceText);
+
+                // Based on how we compute `Range.AsTextSpan` it's possible to have a span
+                // which goes beyond the end of the source text. Something likely changed
+                // between the capturing of the diagnostic (by the platform) and the retrieval of the
+                // document snapshot / source text. In such a case, we skip processing of the diagnostic.
+                if (diagnosticSpan.End > context.SourceText.Length)
+                {
+                    continue;
+                }
+
+                foreach (var codeAction in codeActions)
+                {
+                    var name = codeAction.Name;
+                    if (name is null || !name.Equals(LanguageServerConstants.CodeActions.CodeActionFromVSCode, StringComparison.Ordinal))
+                    {
+                        continue;
+                    }
+
+                    var associatedValue = context.SourceText.GetSubTextString(diagnosticSpan);
+
+                    var fqn = string.Empty;
+
+                    // When there's only one FQN suggestion, code action title is of the form:
+                    // `System.Net.Dns`
+                    if (!codeAction.Title.Any(c => char.IsWhiteSpace(c)) &&
+                        codeAction.Title.EndsWith(associatedValue, StringComparison.OrdinalIgnoreCase))
+                    {
+                        fqn = codeAction.Title;
+                    }
+                    // When there are multiple FQN suggestions, the code action title is of the form:
+                    // `Fully qualify 'Dns' -> System.Net.Dns`
+                    else
+                    {
+                        var expectedCodeActionPrefix = $"Fully qualify '{associatedValue}' -> ";
+                        if (codeAction.Title.StartsWith(expectedCodeActionPrefix, StringComparison.OrdinalIgnoreCase))
+                        {
+                            fqn = codeAction.Title.Substring(expectedCodeActionPrefix.Length);
+                        }
+                    }
+
+                    if (string.IsNullOrEmpty(fqn))
+                    {
+                        continue;
+                    }
+
+                    var fqnCodeAction = CreateFQNCodeAction(context, diagnostic, codeAction, fqn);
+                    typeAccessibilityCodeActions.Add(fqnCodeAction);
+
+                    if (AddUsingsCodeActionProviderHelper.TryCreateAddUsingResolutionParams(fqn, context.Request.TextDocument.Uri, out var @namespace, out var resolutionParams))
+                    {
+                        var addUsingCodeAction = RazorCodeActionFactory.CreateAddComponentUsing(@namespace, resolutionParams);
+                        typeAccessibilityCodeActions.Add(addUsingCodeAction);
+                    }
+                }
+            }
+
+            return typeAccessibilityCodeActions;
+        }
+
+        private static IEnumerable<RazorVSInternalCodeAction> ProcessCodeActionsVS(
+            RazorCodeActionContext context,
+            IEnumerable<RazorVSInternalCodeAction> codeActions)
+        {
+            var typeAccessibilityCodeActions = new List<RazorVSInternalCodeAction>(1);
 
             foreach (var codeAction in codeActions)
             {
-                var name = codeAction.Name;
-                if (name is null || !name.Equals(LanguageServerConstants.CodeActions.CodeActionFromVSCode, StringComparison.Ordinal))
-                {
-                    continue;
-                }
-
-                var associatedValue = context.SourceText.GetSubTextString(diagnosticSpan);
-
-                var fqn = string.Empty;
-
-                // When there's only one FQN suggestion, code action title is of the form:
-                // `System.Net.Dns`
-                if (!codeAction.Title.Any(c => char.IsWhiteSpace(c)) &&
-                    codeAction.Title.EndsWith(associatedValue, StringComparison.OrdinalIgnoreCase))
-                {
-                    fqn = codeAction.Title;
-                }
-                // When there are multiple FQN suggestions, the code action title is of the form:
-                // `Fully qualify 'Dns' -> System.Net.Dns`
-                else
-                {
-                    var expectedCodeActionPrefix = $"Fully qualify '{associatedValue}' -> ";
-                    if (codeAction.Title.StartsWith(expectedCodeActionPrefix, StringComparison.OrdinalIgnoreCase))
-                    {
-                        fqn = codeAction.Title.Substring(expectedCodeActionPrefix.Length);
-                    }
-                }
-
-                if (string.IsNullOrEmpty(fqn))
-                {
-                    continue;
-                }
-
-                var fqnCodeAction = CreateFQNCodeAction(context, diagnostic, codeAction, fqn);
-                typeAccessibilityCodeActions.Add(fqnCodeAction);
-
-                if (AddUsingsCodeActionProviderHelper.TryCreateAddUsingResolutionParams(fqn, context.Request.TextDocument.Uri, out var @namespace, out var resolutionParams))
-                {
-                    var addUsingCodeAction = RazorCodeActionFactory.CreateAddComponentUsing(@namespace, resolutionParams);
-                    typeAccessibilityCodeActions.Add(addUsingCodeAction);
-                }
-            }
-        }
-
-        return typeAccessibilityCodeActions;
-    }
-
-    private static IEnumerable<RazorVSInternalCodeAction> ProcessCodeActionsVS(
-        RazorCodeActionContext context,
-        IEnumerable<RazorVSInternalCodeAction> codeActions)
-    {
-        var typeAccessibilityCodeActions = new List<RazorVSInternalCodeAction>(1);
-
-        foreach (var codeAction in codeActions)
-        {
-            if (codeAction.Name is not null && codeAction.Name.Equals(RazorPredefinedCodeFixProviderNames.FullyQualify, StringComparison.Ordinal))
-            {
-                string action;
-
-<<<<<<< HEAD
+                if (codeAction.Name is not null && codeAction.Name.Equals(RazorPredefinedCodeFixProviderNames.FullyQualify, StringComparison.Ordinal))
+                {
+                    string action;
+
+                    if (!TryGetOwner(context, out var owner))
+                    {
+                        // Failed to locate a valid owner for the light bulb
+                        continue;
+                    }
+                    else if (IsSingleLineDirectiveNode(owner))
+                    {
+                        // Don't support single line directives
+                        continue;
+                    }
+                    else if (IsExplicitExpressionNode(owner))
+                    {
+                        // Don't support explicit expressions
+                        continue;
+                    }
+                    else if (IsImplicitExpressionNode(owner))
+                    {
+                        action = LanguageServerConstants.CodeActions.UnformattedRemap;
+                    }
+                    else
+                    {
+                        // All other scenarios we support default formatted code action behavior
+                        action = LanguageServerConstants.CodeActions.Default;
+                    }
+
                     typeAccessibilityCodeActions.Add(codeAction.WrapResolvableCodeAction(context, action));
-=======
-                if (!TryGetOwner(context, out var owner))
-                {
-                    // Failed to locate a valid owner for the light bulb
-                    continue;
->>>>>>> 8a005c6b
-                }
-                else if (IsSingleLineDirectiveNode(owner))
-                {
-<<<<<<< HEAD
+                }
+                // For add using suggestions, the code action title is of the form:
+                // `using System.Net;`
+                else if (codeAction.Name is not null && codeAction.Name.Equals(RazorPredefinedCodeFixProviderNames.AddImport, StringComparison.Ordinal) &&
+                    AddUsingsCodeActionProviderHelper.TryExtractNamespace(codeAction.Title, out var @namespace))
+                {
                     codeAction.Title = $"@using {@namespace}";
                     typeAccessibilityCodeActions.Add(codeAction.WrapResolvableCodeAction(context, LanguageServerConstants.CodeActions.AddUsing));
-=======
-                    // Don't support single line directives
+                }
+                // Not a type accessibility code action
+                else
+                {
                     continue;
->>>>>>> 8a005c6b
-                }
-                else if (IsExplicitExpressionNode(owner))
-                {
-                    // Don't support explicit expressions
-                    continue;
-                }
-                else if (IsImplicitExpressionNode(owner))
-                {
-                    action = LanguageServerConstants.CodeActions.UnformattedRemap;
-                }
-                else
-                {
-                    // All other scenarios we support default formatted code action behavior
-                    action = LanguageServerConstants.CodeActions.Default;
-                }
-
-                typeAccessibilityCodeActions.Add(codeAction.WrapResolvableCSharpCodeAction(context, action));
-            }
-            // For add using suggestions, the code action title is of the form:
-            // `using System.Net;`
-            else if (codeAction.Name is not null && codeAction.Name.Equals(RazorPredefinedCodeFixProviderNames.AddImport, StringComparison.Ordinal) &&
-                AddUsingsCodeActionProviderHelper.TryExtractNamespace(codeAction.Title, out var @namespace))
-            {
-                codeAction.Title = $"@using {@namespace}";
-                typeAccessibilityCodeActions.Add(codeAction.WrapResolvableCSharpCodeAction(context, LanguageServerConstants.CodeActions.AddUsing));
-            }
-            // Not a type accessibility code action
-            else
-            {
-                continue;
-            }
-        }
-
-        return typeAccessibilityCodeActions;
-
-        static bool TryGetOwner(RazorCodeActionContext context, [NotNullWhen(true)] out SyntaxNode? owner)
-        {
-            var change = new SourceChange(context.Location.AbsoluteIndex, length: 0, newText: string.Empty);
-            var syntaxTree = context.CodeDocument.GetSyntaxTree();
-            if (syntaxTree?.Root is null)
-            {
-                owner = null;
-                return false;
-            }
-
-            owner = syntaxTree.Root.LocateOwner(change);
-            if (owner is null)
-            {
-                Debug.Fail("Owner should never be null.");
-                return false;
-            }
-
-            return true;
-        }
-
-        static bool IsImplicitExpressionNode(SyntaxNode owner)
-        {
-            // E.g, (| is position)
-            //
-            // `@|foo` - true
-            //
-            return owner.AncestorsAndSelf().Any(n => n is CSharpImplicitExpressionSyntax);
-        }
-
-        static bool IsExplicitExpressionNode(SyntaxNode owner)
-        {
-            // E.g, (| is position)
-            //
-            // `@(|foo)` - true
-            //
-            return owner.AncestorsAndSelf().Any(n => n is CSharpExplicitExpressionBodySyntax);
-        }
-
-        static bool IsSingleLineDirectiveNode(SyntaxNode owner)
-        {
-            // E.g, (| is position)
-            //
-            // `@inject |SomeType SomeName` - true
-            //
-            return owner.AncestorsAndSelf().Any(
-                n => n is RazorDirectiveSyntax directive && directive.DirectiveDescriptor.Kind == DirectiveKind.SingleLine);
-        }
-    }
-
-    private static RazorVSInternalCodeAction CreateFQNCodeAction(
-        RazorCodeActionContext context,
-        Diagnostic fqnDiagnostic,
-        RazorVSInternalCodeAction nonFQNCodeAction,
-        string fullyQualifiedName)
-    {
-        var codeDocumentIdentifier = new OptionalVersionedTextDocumentIdentifier() { Uri = context.Request.TextDocument.Uri };
-
-        var fqnTextEdit = new TextEdit()
-        {
-            NewText = fullyQualifiedName,
-            Range = fqnDiagnostic.Range
-        };
-
-        var fqnWorkspaceEditDocumentChange = new TextDocumentEdit()
-        {
-            TextDocument = codeDocumentIdentifier,
-            Edits = new[] { fqnTextEdit },
-        };
-
-        var fqnWorkspaceEdit = new WorkspaceEdit()
-        {
-            DocumentChanges = new[] { fqnWorkspaceEditDocumentChange }
-        };
-
-        var codeAction = RazorCodeActionFactory.CreateFullyQualifyComponent(nonFQNCodeAction.Title, fqnWorkspaceEdit);
-        return codeAction;
-    }
-}+                }
+            }
+
+            return typeAccessibilityCodeActions;
+
+            static bool TryGetOwner(RazorCodeActionContext context, [NotNullWhen(true)] out SyntaxNode? owner)
+            {
+                var change = new SourceChange(context.Location.AbsoluteIndex, length: 0, newText: string.Empty);
+                var syntaxTree = context.CodeDocument.GetSyntaxTree();
+                if (syntaxTree?.Root is null)
+                {
+                    owner = null;
+                    return false;
+                }
+
+                owner = syntaxTree.Root.LocateOwner(change);
+                if (owner is null)
+                {
+                    Debug.Fail("Owner should never be null.");
+                    return false;
+                }
+
+                return true;
+            }
+
+            static bool IsImplicitExpressionNode(SyntaxNode owner)
+            {
+                // E.g, (| is position)
+                //
+                // `@|foo` - true
+                //
+                return owner.AncestorsAndSelf().Any(n => n is CSharpImplicitExpressionSyntax);
+            }
+
+            static bool IsExplicitExpressionNode(SyntaxNode owner)
+            {
+                // E.g, (| is position)
+                //
+                // `@(|foo)` - true
+                //
+                return owner.AncestorsAndSelf().Any(n => n is CSharpExplicitExpressionBodySyntax);
+            }
+
+            static bool IsSingleLineDirectiveNode(SyntaxNode owner)
+            {
+                // E.g, (| is position)
+                //
+                // `@inject |SomeType SomeName` - true
+                //
+                return owner.AncestorsAndSelf().Any(
+                    n => n is RazorDirectiveSyntax directive && directive.DirectiveDescriptor.Kind == DirectiveKind.SingleLine);
+            }
+        }
+
+        private static RazorVSInternalCodeAction CreateFQNCodeAction(
+            RazorCodeActionContext context,
+            Diagnostic fqnDiagnostic,
+            RazorVSInternalCodeAction nonFQNCodeAction,
+            string fullyQualifiedName)
+        {
+            var codeDocumentIdentifier = new OptionalVersionedTextDocumentIdentifier() { Uri = context.Request.TextDocument.Uri };
+
+            var fqnTextEdit = new TextEdit()
+            {
+                NewText = fullyQualifiedName,
+                Range = fqnDiagnostic.Range
+            };
+
+            var fqnWorkspaceEditDocumentChange = new TextDocumentEdit()
+            {
+                TextDocument = codeDocumentIdentifier,
+                Edits = new[] { fqnTextEdit },
+            };
+
+            var fqnWorkspaceEdit = new WorkspaceEdit()
+            {
+                DocumentChanges = new[] { fqnWorkspaceEditDocumentChange }
+            };
+
+            var codeAction = RazorCodeActionFactory.CreateFullyQualifyComponent(nonFQNCodeAction.Title, fqnWorkspaceEdit);
+            return codeAction;
+        }
+    }