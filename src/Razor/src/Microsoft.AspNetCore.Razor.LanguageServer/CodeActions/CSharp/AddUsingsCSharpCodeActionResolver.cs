--- conflicted
+++ resolved
@@ -16,51 +16,41 @@
 
 namespace Microsoft.AspNetCore.Razor.LanguageServer.CodeActions;
 
-/// <summary>
-/// Resolves the C# Add Using Code Action by requesting edits from Roslyn
-/// and converting them to be Razor compatible.
-/// </summary>
-internal class AddUsingsCSharpCodeActionResolver : CSharpCodeActionResolver
-{
-    private readonly DocumentContextFactory _documentContextFactory;
+    /// <summary>
+    /// Resolves the C# Add Using Code Action by requesting edits from Roslyn
+    /// and converting them to be Razor compatible.
+    /// </summary>
+    internal class AddUsingsCSharpCodeActionResolver : CSharpCodeActionResolver
+    {
+        private readonly DocumentContextFactory _documentContextFactory;
 
-    public AddUsingsCSharpCodeActionResolver(
-        DocumentContextFactory documentContextFactory,
-        ClientNotifierServiceBase languageServer)
-        : base(languageServer)
-    {
-        _documentContextFactory = documentContextFactory ?? throw new ArgumentNullException(nameof(documentContextFactory));
-    }
-
-    public override string Action => LanguageServerConstants.CodeActions.AddUsing;
-
-    public async override Task<CodeAction> ResolveAsync(
-        CSharpCodeActionParams csharpParams,
-        CodeAction codeAction,
-        CancellationToken cancellationToken)
-    {
-        if (csharpParams is null)
+        public AddUsingsCSharpCodeActionResolver(
+            DocumentContextFactory documentContextFactory,
+            ClientNotifierServiceBase languageServer)
+            : base(languageServer)
         {
-            throw new ArgumentNullException(nameof(csharpParams));
+            _documentContextFactory = documentContextFactory ?? throw new ArgumentNullException(nameof(documentContextFactory));
         }
 
-<<<<<<< HEAD
         public override string Action => LanguageServerConstants.CodeActions.AddUsing;
 
         public async override Task<CodeAction> ResolveAsync(
             CodeActionResolveParams csharpParams,
             CodeAction codeAction,
             CancellationToken cancellationToken)
-=======
-        if (codeAction is null)
->>>>>>> 8a005c6b
         {
-            throw new ArgumentNullException(nameof(codeAction));
-        }
+            if (csharpParams is null)
+            {
+                throw new ArgumentNullException(nameof(csharpParams));
+            }
 
-        cancellationToken.ThrowIfCancellationRequested();
+            if (codeAction is null)
+            {
+                throw new ArgumentNullException(nameof(codeAction));
+            }
 
-<<<<<<< HEAD
+            cancellationToken.ThrowIfCancellationRequested();
+
             var documentContext = await _documentContextFactory.TryCreateAsync(csharpParams.RazorFileUri, cancellationToken).ConfigureAwait(false);
             if (documentContext is null || cancellationToken.IsCancellationRequested)
             {
@@ -68,68 +58,51 @@
             }
 
             var resolvedCodeAction = await ResolveCodeActionWithServerAsync(csharpParams.RazorFileUri, documentContext.Version, RazorLanguageKind.CSharp, codeAction, cancellationToken).ConfigureAwait(false);
-=======
-        var resolvedCodeAction = await ResolveCodeActionWithServerAsync(csharpParams.RazorFileUri, codeAction, cancellationToken).ConfigureAwait(false);
->>>>>>> 8a005c6b
 
-        // TODO: Move this higher, so it happens on any code action.
-        //       For that though, we need a deeper understanding of applying workspace edits to documents, rather than
-        //       just picking out the first one because we assume thats where it will be.
-        //       Tracked by https://github.com/dotnet/razor-tooling/issues/6159
-        if (resolvedCodeAction?.Edit?.TryGetDocumentChanges(out var documentChanges) != true)
-        {
-            return codeAction;
-        }
+            // TODO: Move this higher, so it happens on any code action.
+            //       For that though, we need a deeper understanding of applying workspace edits to documents, rather than
+            //       just picking out the first one because we assume thats where it will be.
+            //       Tracked by https://github.com/dotnet/razor-tooling/issues/6159
+            if (resolvedCodeAction?.Edit?.TryGetDocumentChanges(out var documentChanges) != true)
+            {
+                return codeAction;
+            }
 
-        if (documentChanges!.Length != 1)
-        {
-            Debug.Fail("We don't yet support multi-document code actions! If you're seeing this, something about Roslyn changed and we should react.");
-            return codeAction;
-        }
+            if (documentChanges!.Length != 1)
+            {
+                Debug.Fail("We don't yet support multi-document code actions! If you're seeing this, something about Roslyn changed and we should react.");
+                return codeAction;
+            }
 
-<<<<<<< HEAD
             var codeDocument = await documentContext.Snapshot.GetGeneratedOutputAsync().ConfigureAwait(false);
             if (codeDocument.IsUnsupported())
             {
                 return codeAction;
             }
-=======
-        var documentContext = await _documentContextFactory.TryCreateAsync(csharpParams.RazorFileUri, cancellationToken).ConfigureAwait(false);
-        if (documentContext is null || cancellationToken.IsCancellationRequested)
-        {
+
+            var csharpText = codeDocument.GetCSharpSourceText();
+            var edits = documentChanges[0].Edits;
+            var changes = edits.Select(e => e.AsTextChange(csharpText));
+            var changedText = csharpText.WithChanges(changes);
+
+            edits = await AddUsingsCodeActionProviderHelper.GetUsingStatementEditsAsync(codeDocument, csharpText, changedText, cancellationToken).ConfigureAwait(false);
+
+            codeAction.Edit = new WorkspaceEdit
+            {
+                DocumentChanges = new TextDocumentEdit[]
+                {
+                    new TextDocumentEdit
+                    {
+                        TextDocument = new OptionalVersionedTextDocumentIdentifier()
+                        {
+                            Uri = csharpParams.RazorFileUri,
+                            Version = documentContext.Version
+                        },
+                        Edits = edits
+                    }
+                }
+            };
+
             return codeAction;
         }
-
-        var codeDocument = await documentContext.Snapshot.GetGeneratedOutputAsync().ConfigureAwait(false);
-        if (codeDocument.IsUnsupported())
-        {
-            return codeAction;
-        }
->>>>>>> 8a005c6b
-
-        var csharpText = codeDocument.GetCSharpSourceText();
-        var edits = documentChanges[0].Edits;
-        var changes = edits.Select(e => e.AsTextChange(csharpText));
-        var changedText = csharpText.WithChanges(changes);
-
-        edits = await AddUsingsCodeActionProviderHelper.GetUsingStatementEditsAsync(codeDocument, csharpText, changedText, cancellationToken).ConfigureAwait(false);
-
-        codeAction.Edit = new WorkspaceEdit
-        {
-            DocumentChanges = new TextDocumentEdit[]
-            {
-                new TextDocumentEdit
-                {
-                    TextDocument = new OptionalVersionedTextDocumentIdentifier()
-                    {
-                        Uri = csharpParams.RazorFileUri,
-                        Version = documentContext.Version
-                    },
-                    Edits = edits
-                }
-            }
-        };
-
-        return codeAction;
-    }
-}+    }