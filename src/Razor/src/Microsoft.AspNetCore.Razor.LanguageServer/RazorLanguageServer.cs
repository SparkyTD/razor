--- conflicted
+++ resolved
@@ -17,11 +17,8 @@
 using Microsoft.AspNetCore.Razor.LanguageServer.Definition;
 using Microsoft.AspNetCore.Razor.LanguageServer.Diagnostics;
 using Microsoft.AspNetCore.Razor.LanguageServer.DocumentColor;
-<<<<<<< HEAD
 using Microsoft.AspNetCore.Razor.LanguageServer.DocumentPresentation;
-=======
 using Microsoft.AspNetCore.Razor.LanguageServer.Extensions;
->>>>>>> 10ac8ed5
 using Microsoft.AspNetCore.Razor.LanguageServer.Folding;
 using Microsoft.AspNetCore.Razor.LanguageServer.Formatting;
 using Microsoft.AspNetCore.Razor.LanguageServer.Hover;
@@ -107,16 +104,11 @@
                         var vsCapabilities = s.ClientSettings.Capabilities.ToVSClientCapabilities(serializer);
                         foreach (var registrationExtension in registrationExtensions)
                         {
-<<<<<<< HEAD
-                            var optionsResult = registrationExtension.GetRegistration();
-                            response.Capabilities.ExtensionData[optionsResult.ServerCapability] = JToken.FromObject(optionsResult.Options);
-=======
                             var optionsResult = registrationExtension.GetRegistration(vsCapabilities);
                             if (optionsResult != null)
                             {
-                                response.Capabilities.ExtensionData[optionsResult.ServerCapability] = JObject.FromObject(optionsResult.Options);
+                                response.Capabilities.ExtensionData[optionsResult.ServerCapability] = JToken.FromObject(optionsResult.Options);
                             }
->>>>>>> 10ac8ed5
                         }
 
                         RazorLanguageServerCapability.AddTo(response.Capabilities);
