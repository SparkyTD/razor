--- conflicted
+++ resolved
@@ -2,22 +2,7 @@
 // Licensed under the MIT license. See License.txt in the project root for license information.
 
 using System;
-<<<<<<< HEAD
 using Microsoft.AspNetCore.Razor.LanguageServer.AutoInsert;
-=======
-using System.Collections.Immutable;
-using System.IO;
-using System.Linq;
-using System.Reflection;
-using System.Threading;
-using System.Threading.Tasks;
-using Microsoft.AspNetCore.Razor.LanguageServer.AutoInsert;
-using Microsoft.AspNetCore.Razor.LanguageServer.CodeActions;
-using Microsoft.AspNetCore.Razor.LanguageServer.Common;
-using Microsoft.AspNetCore.Razor.LanguageServer.Common.Telemetry;
-using Microsoft.AspNetCore.Razor.LanguageServer.Completion;
-using Microsoft.AspNetCore.Razor.LanguageServer.Completion.Delegation;
->>>>>>> 25c21ae8
 using Microsoft.AspNetCore.Razor.LanguageServer.Debugging;
 using Microsoft.AspNetCore.Razor.LanguageServer.Definition;
 using Microsoft.AspNetCore.Razor.LanguageServer.Diagnostics;
@@ -27,14 +12,6 @@
 using Microsoft.AspNetCore.Razor.LanguageServer.Folding;
 using Microsoft.AspNetCore.Razor.LanguageServer.LinkedEditingRange;
 using Microsoft.AspNetCore.Razor.LanguageServer.Refactoring;
-<<<<<<< HEAD
-=======
-using Microsoft.AspNetCore.Razor.LanguageServer.Semantic;
-using Microsoft.AspNetCore.Razor.LanguageServer.Serialization;
-using Microsoft.AspNetCore.Razor.LanguageServer.SignatureHelp;
-using Microsoft.AspNetCore.Razor.LanguageServer.Telemetry;
-using Microsoft.AspNetCore.Razor.LanguageServer.Tooltip;
->>>>>>> 25c21ae8
 using Microsoft.AspNetCore.Razor.LanguageServer.WrapWithTag;
 using Microsoft.CodeAnalysis.Razor;
 using Microsoft.CodeAnalysis.Razor.Workspaces;
@@ -42,16 +19,7 @@
 using Microsoft.Extensions.DependencyInjection;
 using Microsoft.Extensions.Logging;
 using Microsoft.VisualStudio.Editor.Razor;
-<<<<<<< HEAD
 using StreamJsonRpc;
-=======
-using Microsoft.VisualStudio.Telemetry;
-using Newtonsoft.Json.Linq;
-using OmniSharp.Extensions.JsonRpc;
-using OmniSharp.Extensions.LanguageServer.Protocol.Serialization;
-using OmniSharp.Extensions.LanguageServer.Protocol.Server;
-using OmniSharp.Extensions.LanguageServer.Server;
->>>>>>> 25c21ae8
 
 namespace Microsoft.AspNetCore.Razor.LanguageServer;
 
@@ -136,25 +104,19 @@
         // Folding Range Providers
         services.AddSingleton<RazorFoldingRangeProvider, RazorCodeBlockFoldingProvider>();
 
-<<<<<<< HEAD
         // Other
         services.AddSingleton<HtmlFactsService, DefaultHtmlFactsService>();
         services.AddSingleton<WorkspaceDirectoryPathResolver, DefaultWorkspaceDirectoryPathResolver>();
         services.AddSingleton<RazorComponentSearchEngine, DefaultRazorComponentSearchEngine>();
-=======
-                        // Defaults: For when the caller hasn't provided them through the `configure` action.
-                        services.TryAddSingleton<HostServicesProvider, DefaultHostServicesProvider>();
-
-                        // Get the DefaultSession for telemetry. This is set by VS with
-                        // TelemetryService.SetDefaultSession and provides the correct
-                        // appinsights keys etc
-                        services.AddSingleton<ITelemetryReporter>(provider =>
-                            new TelemetryReporter(ImmutableArray.Create(TelemetryService.DefaultSession), provider.GetRequiredService<ILoggerFactory>()));
-                    }));
->>>>>>> 25c21ae8
 
         // Folding Range Providers
         services.AddSingleton<RazorFoldingRangeProvider, RazorCodeBlockFoldingProvider>();
+
+        // Get the DefaultSession for telemetry. This is set by VS with
+        // TelemetryService.SetDefaultSession and provides the correct
+        // appinsights keys etc
+        services.AddSingleton<ITelemetryReporter>(provider =>
+            new TelemetryReporter(ImmutableArray.Create(TelemetryService.DefaultSession), provider.GetRequiredService<ILoggerFactory>()));
 
         AddHandlers(services);
 
