--- conflicted
+++ resolved
@@ -13,11 +13,7 @@
 {
     internal abstract class RazorDocumentMappingService
     {
-<<<<<<< HEAD
         public abstract TextEdit[] GetProjectedDocumentEdits(RazorCodeDocument codeDocument, TextEdit[] edits);
-=======
-        public abstract bool TryMapFromProjectedDocumentEdit(RazorCodeDocument codeDocument, TextEdit edit, [NotNullWhen(true)] out TextEdit? newEdit);
->>>>>>> 6d0357a3
 
         public abstract bool TryMapFromProjectedDocumentRange(RazorCodeDocument codeDocument, Range projectedRange, [NotNullWhen(true)] out Range? originalRange);
 
