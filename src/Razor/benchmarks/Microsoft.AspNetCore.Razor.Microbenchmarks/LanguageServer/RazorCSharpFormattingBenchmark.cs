--- conflicted
+++ resolved
@@ -130,19 +130,14 @@
         }
 
         [GlobalCleanup]
-<<<<<<< HEAD
-        public void CleanupServer()
-        {
-            File.Delete(_filePath);
-=======
-        public Task CleanupServerAsync()
+        public async Task CleanupServerAsync()
         {
             File.Delete(_filePath);
 
-            RazorLanguageServer.Dispose();
+            var innerServer = RazorLanguageServer.GetInnerLanguageServerForTesting();
 
-            return Task.CompletedTask;
->>>>>>> 8e74efe4
+            await innerServer.ShutdownAsync();
+            await innerServer.ExitAsync();
         }
 
         private void EnsureServicesInitialized()
