--- conflicted
+++ resolved
@@ -18,113 +18,6 @@
 
 namespace Microsoft.AspNetCore.Razor.Microbenchmarks.LanguageServer
 {
-<<<<<<< HEAD
-   public class RazorSemanticTokensScrollingBenchmark : RazorLanguageServerBenchmarkBase
-   {
-       private DefaultRazorSemanticTokensInfoService RazorSemanticTokenService { get; set; }
-
-       private DocumentVersionCache VersionCache { get; set; }
-
-       private DocumentContext DocumentContext { get; set; }
-
-       private Uri DocumentUri => DocumentContext.Uri;
-
-       private DocumentSnapshot DocumentSnapshot => DocumentContext.Snapshot;
-
-       private Range Range { get; set; }
-
-       private ProjectSnapshotManagerDispatcher ProjectSnapshotManagerDispatcher { get; set; }
-
-       private string PagesDirectory { get; set; }
-
-       private string ProjectFilePath { get; set; }
-
-       private string TargetPath { get; set; }
-
-       [GlobalSetup(Target = nameof(RazorSemanticTokensRangeScrollingAsync))]
-       public async Task InitializeRazorSemanticAsync()
-       {
-           EnsureServicesInitialized();
-
-           var projectRoot = Path.Combine(RepoRoot, "src", "Razor", "test", "testapps", "ComponentApp");
-           ProjectFilePath = Path.Combine(projectRoot, "ComponentApp.csproj");
-           PagesDirectory = Path.Combine(projectRoot, "Components", "Pages");
-           var filePath = Path.Combine(PagesDirectory, $"FormattingTest.razor");
-           TargetPath = "/Components/Pages/FormattingTest.razor";
-
-           var documentUri = new Uri(filePath);
-           var documentSnapshot = GetDocumentSnapshot(ProjectFilePath, filePath, TargetPath);
-           DocumentContext = new DocumentContext(documentUri, documentSnapshot, version: 1);
-
-           var text = await DocumentSnapshot.GetTextAsync().ConfigureAwait(false);
-           Range = new Range
-           {
-               Start = new Position
-               {
-                   Line = 0,
-                   Character = 0
-               },
-               End = new Position
-               {
-                   Line = text.Lines.Count - 1,
-                   Character = 0
-               }
-           };
-       }
-
-       private const int WindowSize = 10;
-
-       [Benchmark(Description = "Razor Semantic Tokens Range Scrolling")]
-       public async Task RazorSemanticTokensRangeScrollingAsync()
-       {
-           var textDocumentIdentifier = new TextDocumentIdentifier()
-           {
-               Uri = DocumentUri
-           };
-           var cancellationToken = CancellationToken.None;
-           var documentVersion = 1;
-
-           await UpdateDocumentAsync(documentVersion, DocumentSnapshot).ConfigureAwait(false);
-
-           var documentLineCount = Range.End.Line;
-
-           var lineCount = 0;
-           while (lineCount != documentLineCount)
-           {
-               var newLineCount = Math.Min(lineCount + WindowSize, documentLineCount);
-               var range = new Range
-               {
-                   Start = new Position(lineCount, 0),
-                   End = new Position(newLineCount, 0)
-               };
-               await RazorSemanticTokenService!.GetSemanticTokensAsync(
-                   textDocumentIdentifier,
-                   range,
-                   DocumentContext,
-                   cancellationToken);
-
-               lineCount = newLineCount;
-           }
-       }
-
-       private async Task UpdateDocumentAsync(int newVersion, DocumentSnapshot documentSnapshot)
-       {
-           await ProjectSnapshotManagerDispatcher!.RunOnDispatcherThreadAsync(
-               () => VersionCache!.TrackDocumentVersion(documentSnapshot, newVersion), CancellationToken.None).ConfigureAwait(false);
-       }
-
-       [GlobalCleanup]
-       public async Task CleanupServerAsync()
-        {
-            var innerServer = RazorLanguageServer.GetInnerLanguageServerForTesting();
-
-            await innerServer.ShutdownAsync();
-            await innerServer.ExitAsync();
-       }
-
-       protected internal override void Builder(IServiceCollection collection)
-       {
-=======
     public class RazorSemanticTokensScrollingBenchmark : RazorLanguageServerBenchmarkBase
     {
         private DefaultRazorSemanticTokensInfoService RazorSemanticTokenService { get; set; }
@@ -219,17 +112,17 @@
                 () => VersionCache!.TrackDocumentVersion(documentSnapshot, newVersion), CancellationToken.None).ConfigureAwait(false);
         }
 
-        [GlobalCleanup]
-        public Task CleanupServerAsync()
+       [GlobalCleanup]
+       public async Task CleanupServerAsync()
         {
-            RazorLanguageServer.Dispose();
+            var innerServer = RazorLanguageServer.GetInnerLanguageServerForTesting();
 
-            return Task.CompletedTask;
-        }
+            await innerServer.ShutdownAsync();
+            await innerServer.ExitAsync();
+       }
 
         protected internal override void Builder(IServiceCollection collection)
         {
->>>>>>> 8e74efe4
             collection.AddSingleton<RazorSemanticTokensInfoService, TestRazorSemanticTokensInfoService>();
         }
 
