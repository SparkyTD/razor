--- conflicted
+++ resolved
@@ -1,10 +1,6 @@
 {
   "tools": {
-<<<<<<< HEAD
-    "dotnet": "3.0.101",
-=======
     "dotnet": "3.1.100-preview1-014400",
->>>>>>> abd3c17b
     "runtimes": {
       "dotnet": [
         "2.1.11",
@@ -19,17 +15,10 @@
     }
   },
   "sdk": {
-<<<<<<< HEAD
-    "version": "3.0.101"
-  },
-  "msbuild-sdks": {
-    "Microsoft.DotNet.Arcade.Sdk": "1.0.0-beta.19572.3"
-=======
     "version": "3.1.100-preview1-014400"
   },
   "msbuild-sdks": {
-    "Microsoft.DotNet.Arcade.Sdk": "1.0.0-beta.19569.2",
+    "Microsoft.DotNet.Arcade.Sdk": "1.0.0-beta.19572.3",
     "Yarn.MSBuild": "1.15.2"
->>>>>>> abd3c17b
   }
 }