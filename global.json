{
  "tools": {
    "dotnet": "5.0.100-alpha1-015752",
    "runtimes": {
      "dotnet": [
        "2.1.11",
        "$(MicrosoftNETCoreAppRuntimeVersion)"
      ]
    },
    "vs": {
      "version": "16.0",
      "components": [
        "Microsoft.VisualStudio.Component.VSSDK"
      ]
    }
  },
  "sdk": {
    "version": "5.0.100-alpha1-015536"
  },
  "msbuild-sdks": {
<<<<<<< HEAD
    "Microsoft.DotNet.Arcade.Sdk": "1.0.0-beta.19569.2",
=======
    "Microsoft.DotNet.Arcade.Sdk": "5.0.0-beta.19567.2",
>>>>>>> 5e2a8c79
    "Yarn.MSBuild": "1.15.2"
  }
}<|MERGE_RESOLUTION|>--- conflicted
+++ resolved
@@ -18,11 +18,7 @@
     "version": "5.0.100-alpha1-015536"
   },
   "msbuild-sdks": {
-<<<<<<< HEAD
-    "Microsoft.DotNet.Arcade.Sdk": "1.0.0-beta.19569.2",
-=======
     "Microsoft.DotNet.Arcade.Sdk": "5.0.0-beta.19567.2",
->>>>>>> 5e2a8c79
     "Yarn.MSBuild": "1.15.2"
   }
 }