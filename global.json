--- conflicted
+++ resolved
@@ -18,11 +18,7 @@
     "version": "5.0.100-preview.2.20120.3"
   },
   "msbuild-sdks": {
-<<<<<<< HEAD
-    "Microsoft.DotNet.Arcade.Sdk": "1.0.0-beta.20113.5",
-=======
     "Microsoft.DotNet.Arcade.Sdk": "5.0.0-beta.20116.1",
->>>>>>> 9b9397c0
     "Yarn.MSBuild": "1.15.2"
   }
 }