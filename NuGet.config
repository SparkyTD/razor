<?xml version="1.0" encoding="utf-8"?>
<configuration>
  <packageSources>
    <clear />
    <!--Begin: Package sources managed by Dependency Flow automation. Do not edit the sources below.-->
    <!--  Begin: Package sources from dotnet-corefx -->
    <!--  End: Package sources from dotnet-corefx -->
    <!--  Begin: Package sources from dotnet-core-setup -->
<<<<<<< HEAD
    <add key="darc-int-dotnet-core-setup-0bcbc31" value="https://pkgs.dev.azure.com/dnceng/_packaging/darc-int-dotnet-core-setup-0bcbc312/nuget/v3/index.json" />
    <!--  End: Package sources from dotnet-core-setup -->
    <!--  Begin: Package sources from dotnet-extensions -->
    <add key="darc-int-dotnet-extensions-a5c93f6" value="https://pkgs.dev.azure.com/dnceng/_packaging/darc-int-dotnet-extensions-a5c93f64/nuget/v3/index.json" />
=======
    <add key="darc-int-dotnet-core-setup-6ea7191" value="https://pkgs.dev.azure.com/dnceng/_packaging/darc-int-dotnet-core-setup-6ea71919/nuget/v3/index.json" />
    <!--  End: Package sources from dotnet-core-setup -->
    <!--  Begin: Package sources from dotnet-extensions -->
    <add key="darc-int-dotnet-extensions-c62ee3d" value="https://pkgs.dev.azure.com/dnceng/_packaging/darc-int-dotnet-extensions-c62ee3d0/nuget/v3/index.json" />
>>>>>>> ff510daf
    <!--  End: Package sources from dotnet-extensions -->
    <!--End: Package sources managed by Dependency Flow automation. Do not edit the sources above.-->
    <add key="dotnet-eng" value="https://pkgs.dev.azure.com/dnceng/public/_packaging/dotnet-eng/nuget/v3/index.json" />
    <add key="dotnet-tools" value="https://pkgs.dev.azure.com/dnceng/public/_packaging/dotnet-tools/nuget/v3/index.json" />
    <add key="dotnet3.1" value="https://pkgs.dev.azure.com/dnceng/public/_packaging/dotnet3.1/nuget/v3/index.json" />
    <add key="dotnet3.1-transport" value="https://pkgs.dev.azure.com/dnceng/public/_packaging/dotnet3.1-transport/nuget/v3/index.json" />
    <add key="vssdk" value="https://pkgs.dev.azure.com/azure-public/vside/_packaging/vssdk/nuget/v3/index.json" />
    <add key="vs-impl" value="https://pkgs.dev.azure.com/azure-public/vside/_packaging/vs-impl/nuget/v3/index.json" />
    <add key="myget-legacy" value="https://pkgs.dev.azure.com/dnceng/public/_packaging/myget-legacy/nuget/v3/index.json" />
    <add key="dotnet-public" value="https://pkgs.dev.azure.com/dnceng/public/_packaging/dotnet-public/nuget/v3/index.json" />
  </packageSources>
  <disabledPackageSources>
    <clear />
    <!--Begin: Package sources managed by Dependency Flow automation. Do not edit the sources below.-->
    <!--  Begin: Package sources from dotnet-extensions -->
<<<<<<< HEAD
    <add key="darc-int-dotnet-extensions-a5c93f6" value="true" />
=======
    <add key="darc-int-dotnet-extensions-c62ee3d" value="true" />
>>>>>>> ff510daf
    <!--End: Package sources managed by Dependency Flow automation. Do not edit the sources above.-->
    <add key="darc-int-dotnet-extensions-4210e7d" value="true" />
    <add key="darc-int-dotnet-extensions-4210e7d" value="true" />
    <!--  End: Package sources from dotnet-extensions -->
    <!--  Begin: Package sources from dotnet-core-setup -->
<<<<<<< HEAD
=======
    <add key="darc-int-dotnet-core-setup-6ea7191" value="true" />
    <add key="darc-int-dotnet-core-setup-e96b8e2" value="true" />
    <add key="darc-int-dotnet-core-setup-3f2ca30" value="true" />
    <add key="darc-int-dotnet-core-setup-5ae5357" value="true" />
    <add key="darc-int-dotnet-core-setup-d501b36" value="true" />
    <add key="darc-int-dotnet-core-setup-8634714" value="true" />
    <add key="darc-int-dotnet-core-setup-1896f25" value="true" />
    <add key="darc-int-dotnet-core-setup-a241eb0" value="true" />
    <add key="darc-int-dotnet-core-setup-9ef769a" value="true" />
>>>>>>> ff510daf
    <add key="darc-int-dotnet-core-setup-0bcbc31" value="true" />
    <add key="darc-int-dotnet-core-setup-fac8702" value="true" />
    <add key="darc-int-dotnet-core-setup-e59f024" value="true" />
    <add key="darc-int-dotnet-core-setup-ce3350c" value="true" />
    <add key="darc-int-dotnet-core-setup-ce3350c" value="true" />
    <add key="darc-int-dotnet-core-setup-857ba38" value="true" />
    <add key="darc-int-dotnet-core-setup-59a12ca" value="true" />
    <add key="darc-int-dotnet-core-setup-aed122f" value="true" />
    <add key="darc-int-dotnet-core-setup-aed122f" value="true" />
    <add key="darc-int-dotnet-core-setup-2d4bb96" value="true" />
    <add key="darc-int-dotnet-core-setup-2d4bb96" value="true" />
    <add key="darc-int-dotnet-core-setup-26e3b2b" value="true" />
    <add key="darc-int-dotnet-core-setup-c1f9aa1" value="true" />
    <add key="darc-int-dotnet-core-setup-dae24f1" value="true" />
    <add key="darc-int-dotnet-core-setup-9165b88" value="true" />
    <add key="darc-int-dotnet-core-setup-2494499" value="true" />
    <add key="darc-int-dotnet-core-setup-9165b88" value="true" />
    <add key="darc-int-dotnet-core-setup-39f0d54" value="true" />
    <add key="darc-int-dotnet-core-setup-9165b88" value="true" />
    <add key="darc-int-dotnet-core-setup-9165b88" value="true" />
    <add key="darc-int-dotnet-core-setup-9165b88" value="true" />
    <add key="darc-int-dotnet-core-setup-9165b88" value="true" />
    <add key="darc-int-dotnet-core-setup-4c6d1f5" value="true" />
    <add key="darc-int-dotnet-core-setup-93ed159" value="true" />
    <add key="darc-int-dotnet-core-setup-ab07791" value="true" />
    <add key="darc-int-dotnet-core-setup-669de1a" value="true" />
    <add key="darc-int-dotnet-core-setup-f60eb2f" value="true" />
    <add key="darc-int-dotnet-core-setup-d651d1c" value="true" />
    <add key="darc-int-dotnet-core-setup-d651d1c" value="true" />
    <add key="darc-int-dotnet-core-setup-3b38386" value="true" />
    <add key="darc-int-dotnet-core-setup-3b38386" value="true" />
    <add key="darc-int-dotnet-core-setup-593c84e" value="true" />
    <add key="darc-int-dotnet-core-setup-b3f33a3" value="true" />
    <add key="darc-int-dotnet-core-setup-c59d3f6" value="true" />
    <add key="darc-int-dotnet-core-setup-3487563" value="true" />
    <add key="darc-int-dotnet-core-setup-7af614f" value="true" />
    <add key="darc-int-dotnet-core-setup-7af614f" value="true" />
    <add key="darc-int-dotnet-core-setup-7af614f" value="true" />
    <add key="darc-int-dotnet-core-setup-64991f8" value="true" />
    <add key="darc-int-dotnet-core-setup-e38b64f" value="true" />
    <add key="darc-int-dotnet-core-setup-e38b64f" value="true" />
    <add key="darc-int-dotnet-core-setup-e38b64f" value="true" />
    <add key="darc-int-dotnet-core-setup-e38b64f" value="true" />
    <add key="darc-int-dotnet-core-setup-35fa579" value="true" />
    <add key="darc-int-dotnet-core-setup-35fa579" value="true" />
    <add key="darc-int-dotnet-core-setup-35fa579" value="true" />
    <add key="darc-int-dotnet-core-setup-2ef124f" value="true" />
    <add key="darc-int-dotnet-core-setup-47ea5c0" value="true" />
    <add key="darc-int-dotnet-core-setup-df8abc0" value="true" />
    <add key="darc-int-dotnet-core-setup-df8abc0" value="true" />
    <add key="darc-int-dotnet-core-setup-ff13fbc" value="true" />
    <add key="darc-int-dotnet-core-setup-e365b58" value="true" />
    <add key="darc-int-dotnet-core-setup-7b9e303" value="true" />
    <add key="darc-int-dotnet-core-setup-a80e00a" value="true" />
    <add key="darc-int-dotnet-core-setup-abd1c7b" value="true" />
    <add key="darc-int-dotnet-core-setup-d05fcb2" value="true" />
    <add key="darc-int-dotnet-core-setup-d05fcb2" value="true" />
    <add key="darc-int-dotnet-core-setup-d05fcb2" value="true" />
    <add key="darc-int-dotnet-core-setup-0900090-1" value="true" />
    <add key="darc-int-dotnet-core-setup-0900090-2" value="true" />
    <add key="darc-int-dotnet-core-setup-0900090" value="true" />
    <add key="darc-int-dotnet-core-setup-5c4cc97" value="true" />
    <add key="darc-int-dotnet-core-setup-42f8ae7" value="true" />
    <add key="darc-int-dotnet-core-setup-aae0024" value="true" />
    <add key="darc-int-dotnet-core-setup-aae0024" value="true" />
    <add key="darc-int-dotnet-core-setup-aae0024" value="true" />
    <add key="darc-int-dotnet-core-setup-acb8b20" value="true" />
    <add key="darc-int-dotnet-core-setup-3e99273" value="true" />
    <add key="darc-int-dotnet-core-setup-99ed3ce" value="true" />
    <add key="darc-int-dotnet-core-setup-99ed3ce" value="true" />
    <add key="darc-int-dotnet-core-setup-5d3919d" value="true" />
    <add key="darc-int-dotnet-core-setup-5d3919d" value="true" />
    <add key="darc-int-dotnet-core-setup-8a50231" value="true" />
    <add key="darc-int-dotnet-core-setup-7bbff11" value="true" />
    <add key="darc-int-dotnet-core-setup-7bbff11" value="true" />
    <add key="darc-int-dotnet-core-setup-f75a410" value="true" />
    <add key="darc-int-dotnet-core-setup-f172ec2" value="true" />
    <add key="darc-int-dotnet-core-setup-f172ec2" value="true" />
    <add key="darc-int-dotnet-core-setup-c233f0b" value="true" />
    <add key="darc-int-dotnet-core-setup-03ffaad" value="true" />
    <add key="darc-int-dotnet-core-setup-fb595ae" value="true" />
    <add key="darc-int-dotnet-core-setup-3a75b80" value="true" />
    <add key="darc-int-dotnet-core-setup-3a75b80" value="true" />
    <add key="darc-int-dotnet-core-setup-87138a0" value="true" />
    <add key="darc-int-dotnet-core-setup-e133125" value="true" />
    <add key="darc-int-dotnet-core-setup-2c320d0" value="true" />
    <add key="darc-int-dotnet-core-setup-2c320d0" value="true" />
    <add key="darc-int-dotnet-core-setup-da3d798" value="true" />
    <add key="darc-int-dotnet-core-setup-4c6b4aa" value="true" />
    <add key="darc-int-dotnet-core-setup-4c6b4aa" value="true" />
    <add key="darc-int-dotnet-core-setup-4c6b4aa" value="true" />
    <add key="darc-int-dotnet-core-setup-301eef9" value="true" />
    <add key="darc-int-dotnet-core-setup-dc339bd" value="true" />
    <add key="darc-int-dotnet-core-setup-dc339bd" value="true" />
    <add key="darc-int-dotnet-core-setup-dc339bd" value="true" />
    <add key="darc-int-dotnet-core-setup-dc339bd" value="true" />
    <add key="darc-int-dotnet-core-setup-4e41f41" value="true" />
    <add key="darc-int-dotnet-core-setup-0dbcd78" value="true" />
    <add key="darc-int-dotnet-core-setup-c6043a8" value="true" />
    <add key="darc-int-dotnet-core-setup-0af8816" value="true" />
    <add key="darc-int-dotnet-core-setup-0af8816" value="true" />
    <add key="darc-int-dotnet-core-setup-e0cb92a" value="true" />
    <add key="darc-int-dotnet-core-setup-2e83e8f" value="true" />
    <add key="darc-int-dotnet-core-setup-826c2c2" value="true" />
    <add key="darc-int-dotnet-core-setup-d0e340e" value="true" />
    <add key="darc-int-dotnet-core-setup-d0e340e" value="true" />
    <add key="darc-int-dotnet-core-setup-c256022" value="true" />
    <add key="darc-int-dotnet-core-setup-8463a94" value="true" />
    <add key="darc-int-dotnet-core-setup-9f34d80" value="true" />
    <add key="darc-int-dotnet-core-setup-64df28e" value="true" />
    <add key="darc-int-dotnet-core-setup-64df28e" value="true" />
    <add key="darc-int-dotnet-core-setup-2155b18" value="true" />
    <add key="darc-int-dotnet-core-setup-0267ad0" value="true" />
    <add key="darc-int-dotnet-core-setup-0267ad0" value="true" />
    <!--  End: Package sources from dotnet-core-setup -->
    <!--  Begin: Package sources from dotnet-corefx -->
    <add key="darc-int-dotnet-corefx-c2011c5-1" value="true" />
    <add key="darc-int-dotnet-corefx-c2011c5-1" value="true" />
    <add key="darc-int-dotnet-corefx-c2011c5-1" value="true" />
    <add key="darc-int-dotnet-corefx-c2011c5-1" value="true" />
    <add key="darc-int-dotnet-corefx-c2011c5-1" value="true" />
    <add key="darc-int-dotnet-corefx-7711b93" value="true" />
    <add key="darc-int-dotnet-corefx-7711b93" value="true" />
    <add key="darc-int-dotnet-corefx-7711b93" value="true" />
    <add key="darc-int-dotnet-corefx-7711b93" value="true" />
    <add key="darc-int-dotnet-corefx-658544b" value="true" />
    <add key="darc-int-dotnet-corefx-658544b" value="true" />
    <add key="darc-int-dotnet-corefx-658544b" value="true" />
    <add key="darc-int-dotnet-corefx-658544b" value="true" />
    <add key="darc-int-dotnet-corefx-658544b" value="true" />
    <add key="darc-int-dotnet-corefx-658544b" value="true" />
    <add key="darc-int-dotnet-corefx-658544b" value="true" />
    <add key="darc-int-dotnet-corefx-658544b" value="true" />
    <add key="darc-int-dotnet-corefx-6e37696" value="true" />
    <add key="darc-int-dotnet-corefx-9f21c83" value="true" />
    <add key="darc-int-dotnet-corefx-9f21c83" value="true" />
    <add key="darc-int-dotnet-corefx-f12876b" value="true" />
    <add key="darc-int-dotnet-corefx-9299d90" value="true" />
    <add key="darc-int-dotnet-corefx-9299d90" value="true" />
    <add key="darc-int-dotnet-corefx-9299d90" value="true" />
    <add key="darc-int-dotnet-corefx-50a99d5" value="true" />
    <add key="darc-int-dotnet-corefx-50a99d5" value="true" />
    <!--  End: Package sources from dotnet-corefx -->
  </disabledPackageSources>
</configuration><|MERGE_RESOLUTION|>--- conflicted
+++ resolved
@@ -6,17 +6,10 @@
     <!--  Begin: Package sources from dotnet-corefx -->
     <!--  End: Package sources from dotnet-corefx -->
     <!--  Begin: Package sources from dotnet-core-setup -->
-<<<<<<< HEAD
-    <add key="darc-int-dotnet-core-setup-0bcbc31" value="https://pkgs.dev.azure.com/dnceng/_packaging/darc-int-dotnet-core-setup-0bcbc312/nuget/v3/index.json" />
-    <!--  End: Package sources from dotnet-core-setup -->
-    <!--  Begin: Package sources from dotnet-extensions -->
-    <add key="darc-int-dotnet-extensions-a5c93f6" value="https://pkgs.dev.azure.com/dnceng/_packaging/darc-int-dotnet-extensions-a5c93f64/nuget/v3/index.json" />
-=======
     <add key="darc-int-dotnet-core-setup-6ea7191" value="https://pkgs.dev.azure.com/dnceng/_packaging/darc-int-dotnet-core-setup-6ea71919/nuget/v3/index.json" />
     <!--  End: Package sources from dotnet-core-setup -->
     <!--  Begin: Package sources from dotnet-extensions -->
     <add key="darc-int-dotnet-extensions-c62ee3d" value="https://pkgs.dev.azure.com/dnceng/_packaging/darc-int-dotnet-extensions-c62ee3d0/nuget/v3/index.json" />
->>>>>>> ff510daf
     <!--  End: Package sources from dotnet-extensions -->
     <!--End: Package sources managed by Dependency Flow automation. Do not edit the sources above.-->
     <add key="dotnet-eng" value="https://pkgs.dev.azure.com/dnceng/public/_packaging/dotnet-eng/nuget/v3/index.json" />
@@ -32,18 +25,12 @@
     <clear />
     <!--Begin: Package sources managed by Dependency Flow automation. Do not edit the sources below.-->
     <!--  Begin: Package sources from dotnet-extensions -->
-<<<<<<< HEAD
-    <add key="darc-int-dotnet-extensions-a5c93f6" value="true" />
-=======
     <add key="darc-int-dotnet-extensions-c62ee3d" value="true" />
->>>>>>> ff510daf
     <!--End: Package sources managed by Dependency Flow automation. Do not edit the sources above.-->
     <add key="darc-int-dotnet-extensions-4210e7d" value="true" />
     <add key="darc-int-dotnet-extensions-4210e7d" value="true" />
     <!--  End: Package sources from dotnet-extensions -->
     <!--  Begin: Package sources from dotnet-core-setup -->
-<<<<<<< HEAD
-=======
     <add key="darc-int-dotnet-core-setup-6ea7191" value="true" />
     <add key="darc-int-dotnet-core-setup-e96b8e2" value="true" />
     <add key="darc-int-dotnet-core-setup-3f2ca30" value="true" />
@@ -53,7 +40,6 @@
     <add key="darc-int-dotnet-core-setup-1896f25" value="true" />
     <add key="darc-int-dotnet-core-setup-a241eb0" value="true" />
     <add key="darc-int-dotnet-core-setup-9ef769a" value="true" />
->>>>>>> ff510daf
     <add key="darc-int-dotnet-core-setup-0bcbc31" value="true" />
     <add key="darc-int-dotnet-core-setup-fac8702" value="true" />
     <add key="darc-int-dotnet-core-setup-e59f024" value="true" />
